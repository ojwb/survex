/* readval.c
 * Routines to read a prefix or number from the current input file
 * Copyright (C) 1991-2003,2005,2006,2010,2011,2012,2013,2014,2015,2016,2018,2019 Olly Betts
 *
 * This program is free software; you can redistribute it and/or modify
 * it under the terms of the GNU General Public License as published by
 * the Free Software Foundation; either version 2 of the License, or
 * (at your option) any later version.
 *
 * This program is distributed in the hope that it will be useful,
 * but WITHOUT ANY WARRANTY; without even the implied warranty of
 * MERCHANTABILITY or FITNESS FOR A PARTICULAR PURPOSE.  See the
 * GNU General Public License for more details.
 *
 * You should have received a copy of the GNU General Public License
 * along with this program; if not, write to the Free Software
 * Foundation, Inc., 51 Franklin St, Fifth Floor, Boston, MA  02110-1301 USA
 */

#ifdef HAVE_CONFIG_H
# include <config.h>
#endif

#include <limits.h>
#include <stddef.h> /* for offsetof */

#include "cavern.h"
#include "commands.h" /* For match_tok(), etc */
#include "date.h"
#include "debug.h"
#include "filename.h"
#include "message.h"
#include "readval.h"
#include "datain.h"
#include "netbits.h"
#include "osalloc.h"
#include "str.h"

#ifdef HAVE_SETJMP_H
# define LONGJMP(JB) longjmp((JB), 1)
#else
# define LONGJMP(JB) exit(1)
#endif

int root_depr_count = 0;

static prefix *
new_anon_station(void)
{
    prefix *name = osnew(prefix);
    name->pos = NULL;
    name->ident = NULL;
    name->shape = 0;
    name->stn = NULL;
    name->up = pcs->Prefix;
    name->down = NULL;
    name->filename = file.filename;
    name->line = file.line;
    name->min_export = name->max_export = 0;
    name->sflags = BIT(SFLAGS_ANON);
    /* Keep linked list of anon stations for node stats. */
    name->right = anon_list;
    anon_list = name;
    return name;
}

/* if prefix is omitted: if PFX_OPT set return NULL, otherwise use longjmp */
extern prefix *
read_prefix(unsigned pfx_flags)
{
   bool f_optional = !!(pfx_flags & PFX_OPT);
   bool fSurvey = !!(pfx_flags & PFX_SURVEY);
   bool fSuspectTypo = !!(pfx_flags & PFX_SUSPECT_TYPO);
   prefix *back_ptr, *ptr;
   char *name;
   size_t name_len = 32;
   size_t i;
   bool fNew;
   bool fImplicitPrefix = fTrue;
   int depth = -1;
   filepos fp_firstsep;

   skipblanks();
#ifndef NO_DEPRECATED
   if (isRoot(ch)) {
      if (!(pfx_flags & PFX_ALLOW_ROOT)) {
	 compile_diagnostic(DIAG_ERR|DIAG_COL, /*ROOT is deprecated*/25);
	 LONGJMP(file.jbSkipLine);
      }
      if (root_depr_count < 5) {
	 compile_diagnostic(DIAG_WARN|DIAG_COL, /*ROOT is deprecated*/25);
	 if (++root_depr_count == 5)
	    compile_diagnostic(DIAG_WARN, /*Further uses of this deprecated feature will not be reported*/95);
      }
      nextch();
      ptr = root;
      if (!isNames(ch)) {
	 if (!isSep(ch)) return ptr;
	 /* Allow optional SEPARATOR after ROOT */
	 get_pos(&fp_firstsep);
	 nextch();
      }
      fImplicitPrefix = fFalse;
#else
   if (0) {
#endif
   } else {
      if ((pfx_flags & PFX_ANON) &&
	  (isSep(ch) || (pcs->dash_for_anon_wall_station && ch == '-'))) {
	 int first_ch = ch;
	 filepos here;
	 get_pos(&here);
	 nextch();
	 if (isBlank(ch) || isEol(ch)) {
	    if (!isSep(first_ch))
	       goto anon_wall_station;
	    /* A single separator alone ('.' by default) is an anonymous
	     * station which is on a point inside the passage and implies
	     * the leg to it is a splay.
	     */
	    if (TSTBIT(pcs->flags, FLAGS_ANON_ONE_END)) {
	       set_pos(&here);
	       compile_diagnostic(DIAG_ERR|DIAG_TOKEN, /*Can't have a leg between two anonymous stations*/3);
	       LONGJMP(file.jbSkipLine);
	    }
	    pcs->flags |= BIT(FLAGS_ANON_ONE_END) | BIT(FLAGS_IMPLICIT_SPLAY);
	    return new_anon_station();
	 }
	 if (isSep(first_ch) && ch == first_ch) {
	    nextch();
	    if (isBlank(ch) || isEol(ch)) {
	       /* A double separator ('..' by default) is an anonymous station
		* which is on the wall and implies the leg to it is a splay.
		*/
	       prefix * pfx;
anon_wall_station:
	       if (TSTBIT(pcs->flags, FLAGS_ANON_ONE_END)) {
		  set_pos(&here);
		  compile_diagnostic(DIAG_ERR|DIAG_TOKEN, /*Can't have a leg between two anonymous stations*/3);
		  LONGJMP(file.jbSkipLine);
	       }
	       pcs->flags |= BIT(FLAGS_ANON_ONE_END) | BIT(FLAGS_IMPLICIT_SPLAY);
	       pfx = new_anon_station();
	       pfx->sflags |= BIT(SFLAGS_WALL);
	       return pfx;
	    }
	    if (ch == first_ch) {
	       nextch();
	       if (isBlank(ch) || isEol(ch)) {
		  /* A triple separator ('...' by default) is an anonymous
		   * station, but otherwise not handled specially (e.g. for
		   * a single leg down an unexplored side passage to a station
		   * which isn't refindable).
		   */
		  if (TSTBIT(pcs->flags, FLAGS_ANON_ONE_END)) {
		     set_pos(&here);
		     compile_diagnostic(DIAG_ERR|DIAG_TOKEN, /*Can't have a leg between two anonymous stations*/3);
		     LONGJMP(file.jbSkipLine);
		  }
		  pcs->flags |= BIT(FLAGS_ANON_ONE_END);
		  return new_anon_station();
	       }
	    }
	 }
	 set_pos(&here);
      }
      ptr = pcs->Prefix;
   }

   i = 0;
   name = NULL;
   do {
      fNew = fFalse;
      if (name == NULL) {
	 /* Need a new name buffer */
	 name = osmalloc(name_len);
      }
      /* i==0 iff this is the first pass */
      if (i) {
	 i = 0;
	 nextch();
      }
      while (isNames(ch)) {
	 if (i < pcs->Truncate) {
	    /* truncate name */
	    name[i++] = (pcs->Case == LOWER ? tolower(ch) :
			 (pcs->Case == OFF ? ch : toupper(ch)));
	    if (i >= name_len) {
	       name_len = name_len + name_len;
	       name = osrealloc(name, name_len);
	    }
	 }
	 nextch();
      }
      if (isSep(ch)) {
	 fImplicitPrefix = fFalse;
	 get_pos(&fp_firstsep);
      }
      if (i == 0) {
	 osfree(name);
	 if (!f_optional) {
	    if (isEol(ch)) {
	       if (fSurvey) {
		  compile_diagnostic(DIAG_ERR|DIAG_COL, /*Expecting survey name*/89);
	       } else {
		  compile_diagnostic(DIAG_ERR|DIAG_COL, /*Expecting station name*/28);
	       }
	    } else {
	       /* TRANSLATORS: Here "station" is a survey station, not a train station. */
	       compile_diagnostic(DIAG_ERR|DIAG_COL, /*Character “%c” not allowed in station name (use *SET NAMES to set allowed characters)*/7, ch);
	    }
	    LONGJMP(file.jbSkipLine);
	 }
	 return (prefix *)NULL;
      }

      name[i++] = '\0';

      back_ptr = ptr;
      ptr = ptr->down;
      if (ptr == NULL) {
	 /* Special case first time around at each level */
	 name = osrealloc(name, i);
	 ptr = osnew(prefix);
	 ptr->ident = name;
	 name = NULL;
	 ptr->right = ptr->down = NULL;
	 ptr->pos = NULL;
	 ptr->shape = 0;
	 ptr->stn = NULL;
	 ptr->up = back_ptr;
	 ptr->filename = file.filename;
	 ptr->line = file.line;
	 ptr->min_export = ptr->max_export = 0;
	 ptr->sflags = BIT(SFLAGS_SURVEY);
	 if (fSuspectTypo && !fImplicitPrefix)
	    ptr->sflags |= BIT(SFLAGS_SUSPECTTYPO);
	 back_ptr->down = ptr;
	 fNew = fTrue;
      } else {
	 /* Use caching to speed up adding an increasing sequence to a
	  * large survey */
	 static prefix *cached_survey = NULL, *cached_station = NULL;
	 prefix *ptrPrev = NULL;
	 int cmp = 1; /* result of strcmp ( -ve for <, 0 for =, +ve for > ) */
	 if (cached_survey == back_ptr) {
	    cmp = strcmp(cached_station->ident, name);
	    if (cmp <= 0) ptr = cached_station;
	 }
	 while (ptr && (cmp = strcmp(ptr->ident, name))<0) {
	    ptrPrev = ptr;
	    ptr = ptr->right;
	 }
	 if (cmp) {
	    /* ie we got to one that was higher, or the end */
	    prefix *newptr;
	    name = osrealloc(name, i);
	    newptr = osnew(prefix);
	    newptr->ident = name;
	    name = NULL;
	    if (ptrPrev == NULL)
	       back_ptr->down = newptr;
	    else
	       ptrPrev->right = newptr;
	    newptr->right = ptr;
	    newptr->down = NULL;
	    newptr->pos = NULL;
	    newptr->shape = 0;
	    newptr->stn = NULL;
	    newptr->up = back_ptr;
	    newptr->filename = file.filename;
	    newptr->line = file.line;
	    newptr->min_export = newptr->max_export = 0;
	    newptr->sflags = BIT(SFLAGS_SURVEY);
	    if (fSuspectTypo && !fImplicitPrefix)
	       newptr->sflags |= BIT(SFLAGS_SUSPECTTYPO);
	    ptr = newptr;
	    fNew = fTrue;
	 }
	 cached_survey = back_ptr;
	 cached_station = ptr;
      }
      depth++;
      f_optional = fFalse; /* disallow after first level */
      if (isSep(ch)) get_pos(&fp_firstsep);
   } while (isSep(ch));
   if (name) osfree(name);

   /* don't warn about a station that is referred to twice */
   if (!fNew) ptr->sflags &= ~BIT(SFLAGS_SUSPECTTYPO);

   if (fNew) {
      /* fNew means SFLAGS_SURVEY is currently set */
      SVX_ASSERT(TSTBIT(ptr->sflags, SFLAGS_SURVEY));
      if (!fSurvey) {
	 ptr->sflags &= ~BIT(SFLAGS_SURVEY);
	 if (TSTBIT(pcs->infer, INFER_EXPORTS)) ptr->min_export = USHRT_MAX;
      }
   } else {
      /* check that the same name isn't being used for a survey and station */
      if (fSurvey ^ TSTBIT(ptr->sflags, SFLAGS_SURVEY)) {
	 /* TRANSLATORS: Here "station" is a survey station, not a train station.
	  *
	  * Here "survey" is a "cave map" rather than list of questions - it should be
	  * translated to the terminology that cavers using the language would use.
	  */
	 compile_diagnostic(DIAG_ERR, /*“%s” can’t be both a station and a survey*/27,
			    sprint_prefix(ptr));
      }
      if (!fSurvey && TSTBIT(pcs->infer, INFER_EXPORTS)) ptr->min_export = USHRT_MAX;
   }

   /* check the export level */
#if 0
   printf("R min %d max %d depth %d pfx %s\n",
	  ptr->min_export, ptr->max_export, depth, sprint_prefix(ptr));
#endif
   if (ptr->min_export == 0 || ptr->min_export == USHRT_MAX) {
      if (depth > ptr->max_export) ptr->max_export = depth;
   } else if (ptr->max_export < depth) {
      prefix *survey = ptr;
      char *s;
      const char *p;
      int level;
      for (level = ptr->max_export + 1; level; level--) {
	 survey = survey->up;
	 SVX_ASSERT(survey);
      }
      s = osstrdup(sprint_prefix(survey));
      p = sprint_prefix(ptr);
      if (survey->filename) {
	 compile_diagnostic_pfx(DIAG_ERR, survey,
				/*Station “%s” not exported from survey “%s”*/26,
				p, s);
      } else {
	 compile_diagnostic(DIAG_ERR, /*Station “%s” not exported from survey “%s”*/26, p, s);
      }
      osfree(s);
#if 0
      printf(" *** pfx %s warning not exported enough depth %d "
	     "ptr->max_export %d\n", sprint_prefix(ptr),
	     depth, ptr->max_export);
#endif
   }
   if (!fImplicitPrefix && (pfx_flags & PFX_WARN_SEPARATOR)) {
      filepos fp_tmp;
      get_pos(&fp_tmp);
      set_pos(&fp_firstsep);
      compile_diagnostic(DIAG_WARN|DIAG_COL, /*Separator in survey name*/392);
      set_pos(&fp_tmp);
   }
   return ptr;
}

/* if numeric expr is omitted: if f_optional return HUGE_REAL, else longjmp */
static real
read_number(bool f_optional, bool f_unsigned)
{
   bool fPositive = fTrue, fDigits = fFalse;
   real n = (real)0.0;
   filepos fp;
   int ch_old;

   get_pos(&fp);
   ch_old = ch;
   if (!f_unsigned) {
      fPositive = !isMinus(ch);
      if (isSign(ch)) nextch();
   }

   while (isdigit(ch)) {
      n = n * (real)10.0 + (char)(ch - '0');
      nextch();
      fDigits = fTrue;
   }

   if (isDecimal(ch)) {
      real mult = (real)1.0;
      nextch();
      while (isdigit(ch)) {
	 mult *= (real).1;
	 n += (char)(ch - '0') * mult;
	 fDigits = fTrue;
	 nextch();
      }
   }

   /* !'fRead' => !fDigits so fDigits => 'fRead' */
   if (fDigits) return (fPositive ? n : -n);

   /* didn't read a valid number.  If it's optional, reset filepos & return */
   set_pos(&fp);
   if (f_optional) {
      return HUGE_REAL;
   }

   if (isOmit(ch_old)) {
      compile_diagnostic(DIAG_ERR|DIAG_COL, /*Field may not be omitted*/8);
   } else {
      compile_diagnostic_token_show(DIAG_ERR, /*Expecting numeric field, found “%s”*/9);
   }
   LONGJMP(file.jbSkipLine);
   return 0.0; /* for brain-fried compilers */
}

static real
<<<<<<< HEAD
read_footinch(bool f_optional)
{
   bool fPositive, fDigits = fFalse;
   real n = (real)0.0;
   real m = (real)0.0;
   filepos fp;
   int ch_old;

   get_pos(&fp);
   ch_old = ch;
   fPositive = !isMinus(ch);
   if (isSign(ch)) nextch();

   while (isdigit(ch)) {
      n = n * (real)10.0 + (char)(ch - '0');
      nextch();
      fDigits = fTrue;
   }

   if (isDecimal(ch)) {
      nextch();
      while (isdigit(ch)) {
        m = m * (real)10.0 + (char)(ch - '0');
      }
   if (m >= 12){
      compile_diagnostic_token_show(DIAG_ERR, /*Suspicious foot.inch value “%s”*/485);
      /* suspicious m */
   }
   n = n*12 + m
}

extern real
=======
>>>>>>> e941e57d
read_quadrant(bool f_optional)
{
   enum {
      POINT_N = 0,
      POINT_E = 1,
      POINT_S = 2,
      POINT_W = 3,
      POINT_NONE = -1
   };
   static const sztok pointtab[] = {
	{"E", POINT_E },
	{"N", POINT_N },
	{"S", POINT_S },
	{"W", POINT_W },
	{NULL, POINT_NONE }
   };
   static const sztok pointewtab[] = {
	{"E", POINT_E },
	{"W", POINT_W },
	{NULL, POINT_NONE }
   };
   if (f_optional && isOmit(ch)) {
      return HUGE_REAL;
   }
   const int quad = 90;
   filepos fp;
   get_pos(&fp);
   get_token_no_blanks();
   int first_point = match_tok(pointtab, TABSIZE(pointtab));
   if (first_point == POINT_NONE) {
      set_pos(&fp);
      if (isOmit(ch)) {
	 compile_diagnostic(DIAG_ERR|DIAG_COL, /*Field may not be omitted*/8);
      }
      compile_diagnostic_token_show(DIAG_ERR, /*Expecting quadrant bearing, found “%s”*/483);
      LONGJMP(file.jbSkipLine);
      return 0.0; /* for brain-fried compilers */
   }
   real r = read_number(fTrue, fTrue);
   if (r == HUGE_REAL) {
      if (isSign(ch) || isDecimal(ch)) {
	 /* Give better errors for S-0E, N+10W, N.E, etc. */
	 set_pos(&fp);
	 compile_diagnostic_token_show(DIAG_ERR, /*Expecting quadrant bearing, found “%s”*/483);
	 LONGJMP(file.jbSkipLine);
	 return 0.0; /* for brain-fried compilers */
      }
      /* N, S, E or W. */
      return first_point * quad;
   }
   if (first_point == POINT_E || first_point == POINT_W) {
      set_pos(&fp);
      compile_diagnostic_token_show(DIAG_ERR, /*Expecting quadrant bearing, found “%s”*/483);
      LONGJMP(file.jbSkipLine);
      return 0.0; /* for brain-fried compilers */
   }

   if (r > quad) {
      set_pos(&fp);
      /* FIXME r > quad; suspicious? warning? */
      compile_diagnostic_token_show(DIAG_ERR, /*Expecting quadrant bearing, found “%s”*/483);
      LONGJMP(file.jbSkipLine);
      return 0.0; /* for brain-fried compilers */
   }

   get_token_no_blanks();
   int second_point = match_tok(pointewtab, TABSIZE(pointewtab));
   if (second_point == POINT_NONE) {
      set_pos(&fp);
      compile_diagnostic_token_show(DIAG_ERR, /*Expecting quadrant bearing, found “%s”*/483);
      LONGJMP(file.jbSkipLine);
      return 0.0; /* for brain-fried compilers */
   }

   if (first_point == POINT_N) {
      if (second_point == POINT_W) {
	 r = quad * 4 - r;
      }
   } else {
      if (second_point == POINT_W) {
	 r += quad * 2;
      } else {
	 r = quad * 2 - r;
      }
   }
   return r;
}

extern real
read_numeric(bool f_optional)
{
   skipblanks();
   return read_number(f_optional, fFalse);
}

extern real
read_numeric_multi(bool f_optional, bool f_quadrants, int *p_n_readings)
{
   size_t n_readings = 0;
   real tot = (real)0.0;

   skipblanks();
   if (!isOpen(ch)) {
      real r = 0;
      if (!f_quadrants)
	  r = read_number(f_optional, fFalse);
      else
	  r = read_quadrant(f_optional);
      if (p_n_readings) *p_n_readings = (r == HUGE_REAL ? 0 : 1);
      return r;
   }
   nextch();

   skipblanks();
   do {
      if (!f_quadrants)
	 tot += read_number(fFalse, fFalse);
      else
	 tot += read_quadrant(fFalse);
      ++n_readings;
      skipblanks();
   } while (!isClose(ch));
   nextch();

   if (p_n_readings) *p_n_readings = n_readings;
   /* FIXME: special averaging for bearings ... */
   /* And for percentage gradient */
   return tot / n_readings;
}

/* read numeric expr or omit (return HUGE_REAL); else longjmp */
extern real
read_bearing_multi_or_omit(bool f_quadrants, int *p_n_readings)
{
   real v;
   v = read_numeric_multi(fTrue, f_quadrants, p_n_readings);
   if (v == HUGE_REAL) {
      if (!isOmit(ch)) {
	 compile_diagnostic_token_show(DIAG_ERR, /*Expecting numeric field, found “%s”*/9);
	 LONGJMP(file.jbSkipLine);
	 return 0.0; /* for brain-fried compilers */
      }
      nextch();
   }
   return v;
}

/* Don't skip blanks, variable error code */
static unsigned int
read_uint_internal(int errmsg, const filepos *fp)
{
   unsigned int n = 0;
   if (!isdigit(ch)) {
      if (fp) set_pos(fp);
      compile_diagnostic_token_show(DIAG_ERR, errmsg);
      LONGJMP(file.jbSkipLine);
   }
   while (isdigit(ch)) {
      n = n * 10 + (char)(ch - '0');
      nextch();
   }
   return n;
}

extern unsigned int
read_uint(void)
{
   skipblanks();
   return read_uint_internal(/*Expecting numeric field, found “%s”*/9, NULL);
}

extern void
read_string(char **pstr, int *plen)
{
   s_zero(pstr);

   skipblanks();
   if (ch == '\"') {
      /* String quoted in "" */
      nextch();
      while (1) {
	 if (isEol(ch)) {
	    compile_diagnostic(DIAG_ERR|DIAG_COL, /*Missing \"*/69);
	    LONGJMP(file.jbSkipLine);
	 }

	 if (ch == '\"') break;

	 s_catchar(pstr, plen, ch);
	 nextch();
      }
      if (!*pstr) {
	 /* Return empty string for "", not NULL. */
	 s_catchar(pstr, plen, '\0');
      }
      nextch();
   } else {
      /* Unquoted string */
      while (1) {
	 if (isEol(ch) || isComm(ch)) {
	    if (!*pstr || !(*pstr)[0]) {
	       compile_diagnostic(DIAG_ERR|DIAG_COL, /*Expecting string field*/121);
	       LONGJMP(file.jbSkipLine);
	    }
	    return;
	 }

	 if (isBlank(ch)) break;

	 s_catchar(pstr, plen, ch);
	 nextch();
      }
   }
}

extern void
read_date(int *py, int *pm, int *pd)
{
   unsigned int y = 0, m = 0, d = 0;
   filepos fp_date;

   skipblanks();

   get_pos(&fp_date);
   y = read_uint_internal(/*Expecting date, found “%s”*/198, &fp_date);
   /* Two digit year is 19xx. */
   if (y < 100) {
      filepos fp_save;
      get_pos(&fp_save);
      y += 1900;
      set_pos(&fp_date);
      /* TRANSLATORS: %d will be replaced by the assumed year, e.g. 1918 */
      compile_diagnostic(DIAG_WARN|DIAG_UINT, /*Assuming 2 digit year is %d*/76, y);
      set_pos(&fp_save);
   }
   if (y < 1900 || y > 2078) {
      set_pos(&fp_date);
      compile_diagnostic(DIAG_WARN|DIAG_UINT, /*Invalid year (< 1900 or > 2078)*/58);
      LONGJMP(file.jbSkipLine);
      return; /* for brain-fried compilers */
   }
   if (ch == '.') {
      filepos fp;
      nextch();
      get_pos(&fp);
      m = read_uint_internal(/*Expecting date, found “%s”*/198, &fp_date);
      if (m < 1 || m > 12) {
	 set_pos(&fp);
	 compile_diagnostic(DIAG_WARN|DIAG_UINT, /*Invalid month*/86);
	 LONGJMP(file.jbSkipLine);
	 return; /* for brain-fried compilers */
      }
      if (ch == '.') {
	 nextch();
	 get_pos(&fp);
	 d = read_uint_internal(/*Expecting date, found “%s”*/198, &fp_date);
	 if (d < 1 || d > last_day(y, m)) {
	    set_pos(&fp);
	    /* TRANSLATORS: e.g. 31st of April, or 32nd of any month */
	    compile_diagnostic(DIAG_WARN|DIAG_UINT, /*Invalid day of the month*/87);
	    LONGJMP(file.jbSkipLine);
	    return; /* for brain-fried compilers */
	 }
      }
   }
   if (py) *py = y;
   if (pm) *pm = m;
   if (pd) *pd = d;
}<|MERGE_RESOLUTION|>--- conflicted
+++ resolved
@@ -404,7 +404,6 @@
 }
 
 static real
-<<<<<<< HEAD
 read_footinch(bool f_optional)
 {
    bool fPositive, fDigits = fFalse;
@@ -436,9 +435,7 @@
    n = n*12 + m
 }
 
-extern real
-=======
->>>>>>> e941e57d
+static real
 read_quadrant(bool f_optional)
 {
    enum {
