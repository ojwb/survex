/* readval.c
 * Routines to read a prefix or number from the current input file
 * Copyright (C) 1991-2024 Olly Betts
 *
 * This program is free software; you can redistribute it and/or modify
 * it under the terms of the GNU General Public License as published by
 * the Free Software Foundation; either version 2 of the License, or
 * (at your option) any later version.
 *
 * This program is distributed in the hope that it will be useful,
 * but WITHOUT ANY WARRANTY; without even the implied warranty of
 * MERCHANTABILITY or FITNESS FOR A PARTICULAR PURPOSE.  See the
 * GNU General Public License for more details.
 *
 * You should have received a copy of the GNU General Public License
 * along with this program; if not, write to the Free Software
 * Foundation, Inc., 51 Franklin St, Fifth Floor, Boston, MA  02110-1301 USA
 */

#include <config.h>

#include <limits.h>
#include <stddef.h> /* for offsetof */

#include "cavern.h"
#include "commands.h" /* For match_tok(), etc */
#include "date.h"
#include "debug.h"
#include "filename.h"
#include "message.h"
#include "readval.h"
#include "datain.h"
#include "netbits.h"
#include "osalloc.h"
#include "str.h"

int root_depr_count = 0;

static prefix *
new_anon_station(void)
{
    prefix *name = osnew(prefix);
    name->pos = NULL;
    name->ident.p = NULL;
    name->shape = 0;
    name->stn = NULL;
    name->up = pcs->Prefix;
    name->down = NULL;
    name->filename = file.filename;
    name->line = file.line;
    name->min_export = name->max_export = 0;
    name->sflags = BIT(SFLAGS_ANON);
    /* Keep linked list of anon stations for node stats. */
    name->right = anon_list;
    anon_list = name;
    return name;
}

static char *id = NULL;
static size_t id_len = 0;

/* if prefix is omitted: if PFX_OPT set return NULL, otherwise use longjmp */
extern prefix *
read_prefix(unsigned pfx_flags)
{
   bool f_optional = !!(pfx_flags & PFX_OPT);
   bool fSurvey = !!(pfx_flags & PFX_SURVEY);
   bool fSuspectTypo = !!(pfx_flags & PFX_SUSPECT_TYPO);
   prefix *back_ptr, *ptr;
   size_t i;
   bool fNew;
   bool fImplicitPrefix = true;
   int depth = -1;
   filepos here;
   filepos fp_firstsep;

   skipblanks();
   get_pos(&here);
#ifndef NO_DEPRECATED
   if (isRoot(ch)) {
      if (!(pfx_flags & PFX_ALLOW_ROOT)) {
	 compile_diagnostic(DIAG_ERR|DIAG_COL, /*ROOT is deprecated*/25);
	 longjmp(jbSkipLine, 1);
      }
      if (root_depr_count < 5) {
	 compile_diagnostic(DIAG_WARN|DIAG_COL, /*ROOT is deprecated*/25);
	 if (++root_depr_count == 5)
	    compile_diagnostic(DIAG_INFO, /*Further uses of this deprecated feature will not be reported*/95);
      }
      nextch();
      ptr = root;
      if (!isNames(ch)) {
	 if (!isSep(ch)) return ptr;
	 /* Allow optional SEPARATOR after ROOT */
	 get_pos(&fp_firstsep);
	 nextch();
      }
      fImplicitPrefix = false;
#else
   if (0) {
#endif
   } else {
      if ((pfx_flags & PFX_ANON) &&
	  (isSep(ch) || (pcs->dash_for_anon_wall_station && ch == '-'))) {
	 int first_ch = ch;
	 nextch();
	 if (isBlank(ch) || isComm(ch) || isEol(ch)) {
	    if (!isSep(first_ch))
	       goto anon_wall_station;
	    /* A single separator alone ('.' by default) is an anonymous
	     * station which is on a point inside the passage and implies
	     * the leg to it is a splay.
	     */
	    if (TSTBIT(pcs->flags, FLAGS_ANON_ONE_END)) {
	       set_pos(&here);
	       compile_diagnostic(DIAG_ERR|DIAG_WORD, /*Can't have a leg between two anonymous stations*/3);
	       longjmp(jbSkipLine, 1);
	    }
	    pcs->flags |= BIT(FLAGS_ANON_ONE_END) | BIT(FLAGS_IMPLICIT_SPLAY);
	    return new_anon_station();
	 }
	 if (isSep(first_ch) && ch == first_ch) {
	    nextch();
	    if (isBlank(ch) || isComm(ch) || isEol(ch)) {
	       /* A double separator ('..' by default) is an anonymous station
		* which is on the wall and implies the leg to it is a splay.
		*/
	       prefix * pfx;
anon_wall_station:
	       if (TSTBIT(pcs->flags, FLAGS_ANON_ONE_END)) {
		  set_pos(&here);
		  compile_diagnostic(DIAG_ERR|DIAG_WORD, /*Can't have a leg between two anonymous stations*/3);
		  longjmp(jbSkipLine, 1);
	       }
	       pcs->flags |= BIT(FLAGS_ANON_ONE_END) | BIT(FLAGS_IMPLICIT_SPLAY);
	       pfx = new_anon_station();
	       pfx->sflags |= BIT(SFLAGS_WALL);
	       return pfx;
	    }
	    if (ch == first_ch) {
	       nextch();
	       if (isBlank(ch) || isComm(ch) || isEol(ch)) {
		  /* A triple separator ('...' by default) is an anonymous
		   * station, but otherwise not handled specially (e.g. for
		   * a single leg down an unexplored side passage to a station
		   * which isn't refindable).
		   */
		  if (TSTBIT(pcs->flags, FLAGS_ANON_ONE_END)) {
		     set_pos(&here);
		     compile_diagnostic(DIAG_ERR|DIAG_WORD, /*Can't have a leg between two anonymous stations*/3);
		     longjmp(jbSkipLine, 1);
		  }
		  pcs->flags |= BIT(FLAGS_ANON_ONE_END);
		  return new_anon_station();
	       }
	    }
	 }
	 set_pos(&here);
      }
      ptr = pcs->Prefix;
   }

   i = 0;
   do {
      fNew = false;
      if (id == NULL) {
	 /* Allocate buffer the first time */
	 id_len = 256;
	 id = osmalloc(id_len);
      }
      /* i==0 iff this is the first pass */
      if (i) {
	 i = 0;
	 nextch();
      }
      while (isNames(ch)) {
	 if (i < pcs->Truncate) {
	    /* truncate name */
	    id[i++] = (pcs->Case == LOWER ? tolower(ch) :
		       (pcs->Case == OFF ? ch : toupper(ch)));
	    if (i >= id_len) {
	       id_len *= 2;
	       id = osrealloc(id, id_len);
	    }
	 }
	 nextch();
      }
      if (isSep(ch)) {
	 fImplicitPrefix = false;
	 get_pos(&fp_firstsep);
      }
      if (i == 0) {
	 if (!f_optional) {
	    if (isEol(ch)) {
	       if (fSurvey) {
		  compile_diagnostic(DIAG_ERR|DIAG_COL, /*Expecting survey name*/89);
	       } else {
		  compile_diagnostic(DIAG_ERR|DIAG_COL, /*Expecting station name*/28);
	       }
	    } else {
	       /* TRANSLATORS: Here "station" is a survey station, not a train station. */
	       compile_diagnostic(DIAG_ERR|DIAG_COL, /*Character “%c” not allowed in station name (use *SET NAMES to set allowed characters)*/7, ch);
	    }
	    longjmp(jbSkipLine, 1);
	 }
	 return (prefix *)NULL;
      }

      id[i++] = '\0';

      back_ptr = ptr;
      ptr = ptr->down;
      if (ptr == NULL) {
	 /* Special case first time around at each level */
	 ptr = osnew(prefix);
	 ptr->sflags = BIT(SFLAGS_SURVEY);
	 if (i <= sizeof(ptr->ident.i)) {
	     memcpy(ptr->ident.i, id, i);
	     ptr->sflags |= BIT(SFLAGS_IDENT_INLINE);
	 } else {
	     char *new_id = osmalloc(i);
	     memcpy(new_id, id, i);
	     ptr->ident.p = new_id;
	 }
	 ptr->right = ptr->down = NULL;
	 ptr->pos = NULL;
	 ptr->shape = 0;
	 ptr->stn = NULL;
	 ptr->up = back_ptr;
	 ptr->filename = file.filename;
	 ptr->line = file.line;
	 ptr->min_export = ptr->max_export = 0;
	 if (fSuspectTypo && !fImplicitPrefix)
	    ptr->sflags |= BIT(SFLAGS_SUSPECTTYPO);
	 back_ptr->down = ptr;
	 fNew = true;
      } else {
	 /* Use caching to speed up adding an increasing sequence to a
	  * large survey */
	 static prefix *cached_survey = NULL, *cached_station = NULL;
	 prefix *ptrPrev = NULL;
	 int cmp = 1; /* result of strcmp ( -ve for <, 0 for =, +ve for > ) */
	 if (cached_survey == back_ptr) {
	    cmp = strcmp(prefix_ident(cached_station), id);
	    if (cmp <= 0) ptr = cached_station;
	 }
	 while (ptr && (cmp = strcmp(prefix_ident(ptr), id)) < 0) {
	    ptrPrev = ptr;
	    ptr = ptr->right;
	 }
	 if (cmp) {
	    /* ie we got to one that was higher, or the end */
	    prefix *newptr = osnew(prefix);
	    newptr->sflags = BIT(SFLAGS_SURVEY);
	    if (strlen(id) < sizeof(newptr->ident.i)) {
		memcpy(newptr->ident.i, id, i);
		newptr->sflags |= BIT(SFLAGS_IDENT_INLINE);
	    } else {
		char *new_id = osmalloc(i);
		memcpy(new_id, id, i);
		newptr->ident.p = new_id;
	    }
	    if (ptrPrev == NULL)
	       back_ptr->down = newptr;
	    else
	       ptrPrev->right = newptr;
	    newptr->right = ptr;
	    newptr->down = NULL;
	    newptr->pos = NULL;
	    newptr->shape = 0;
	    newptr->stn = NULL;
	    newptr->up = back_ptr;
	    newptr->filename = file.filename;
	    newptr->line = file.line;
	    newptr->min_export = newptr->max_export = 0;
	    if (fSuspectTypo && !fImplicitPrefix)
	       newptr->sflags |= BIT(SFLAGS_SUSPECTTYPO);
	    ptr = newptr;
	    fNew = true;
	 }
	 cached_survey = back_ptr;
	 cached_station = ptr;
      }
      depth++;
      f_optional = false; /* disallow after first level */
      if (isSep(ch)) {
	 get_pos(&fp_firstsep);
	 if (!TSTBIT(ptr->sflags, SFLAGS_SURVEY)) {
	    /* TRANSLATORS: Here "station" is a survey station, not a train station.
	     *
	     * Here "survey" is a "cave map" rather than list of questions - it should be
	     * translated to the terminology that cavers using the language would use.
	     */
	    compile_diagnostic(DIAG_ERR|DIAG_FROM(here), /*“%s” can’t be both a station and a survey*/27,
			       sprint_prefix(ptr));
	 }
      }
   } while (isSep(ch));

   /* don't warn about a station that is referred to twice */
   if (!fNew) ptr->sflags &= ~BIT(SFLAGS_SUSPECTTYPO);

   if (fNew) {
      /* fNew means SFLAGS_SURVEY is currently set */
      SVX_ASSERT(TSTBIT(ptr->sflags, SFLAGS_SURVEY));
      if (!fSurvey) {
	 ptr->sflags &= ~BIT(SFLAGS_SURVEY);
	 if (TSTBIT(pcs->infer, INFER_EXPORTS)) ptr->min_export = USHRT_MAX;
      }
   } else {
      /* check that the same name isn't being used for a survey and station */
      if (fSurvey ^ TSTBIT(ptr->sflags, SFLAGS_SURVEY)) {
	 /* TRANSLATORS: Here "station" is a survey station, not a train station.
	  *
	  * Here "survey" is a "cave map" rather than list of questions - it should be
	  * translated to the terminology that cavers using the language would use.
	  */
	 compile_diagnostic(DIAG_ERR|DIAG_FROM(here), /*“%s” can’t be both a station and a survey*/27,
			    sprint_prefix(ptr));
      }
      if (!fSurvey && TSTBIT(pcs->infer, INFER_EXPORTS)) ptr->min_export = USHRT_MAX;
   }

   /* check the export level */
#if 0
   printf("R min %d max %d depth %d pfx %s\n",
	  ptr->min_export, ptr->max_export, depth, sprint_prefix(ptr));
#endif
   if (ptr->min_export == 0 || ptr->min_export == USHRT_MAX) {
      if (depth > ptr->max_export) ptr->max_export = depth;
   } else if (ptr->max_export < depth) {
      prefix *survey = ptr;
      char *s;
      const char *p;
      int level;
      for (level = ptr->max_export + 1; level; level--) {
	 survey = survey->up;
	 SVX_ASSERT(survey);
      }
      s = osstrdup(sprint_prefix(survey));
      p = sprint_prefix(ptr);
      if (survey->filename) {
	 compile_diagnostic_pfx(DIAG_ERR, survey,
				/*Station “%s” not exported from survey “%s”*/26,
				p, s);
      } else {
	 compile_diagnostic(DIAG_ERR, /*Station “%s” not exported from survey “%s”*/26, p, s);
      }
      osfree(s);
#if 0
      printf(" *** pfx %s warning not exported enough depth %d "
	     "ptr->max_export %d\n", sprint_prefix(ptr),
	     depth, ptr->max_export);
#endif
   }
   if (!fImplicitPrefix && (pfx_flags & PFX_WARN_SEPARATOR)) {
      filepos fp_tmp;
      get_pos(&fp_tmp);
      set_pos(&fp_firstsep);
      compile_diagnostic(DIAG_WARN|DIAG_COL, /*Separator in survey name*/392);
      set_pos(&fp_tmp);
   }
   return ptr;
}

char *
read_walls_prefix(void)
{
    string name = S_INIT;
    skipblanks();
    if (!isNames(ch))
	return NULL;
    do {
	s_appendch(&name, ch);
	nextch();
    } while (isNames(ch));
    return s_steal(&name);
}

prefix *
read_walls_station(char * const walls_prefix[3], bool anon_allowed, bool *p_new)
{
    if (p_new) *p_new = false;
//    bool f_optional = false; //!!(pfx_flags & PFX_OPT);
//    bool fSuspectTypo = false; //!!(pfx_flags & PFX_SUSPECT_TYPO);
//    prefix *back_ptr, *ptr;
    string component = S_INIT;
//    size_t i;
//    bool fNew;
//    bool fImplicitPrefix = true;
//    int depth = -1;
//    filepos fp_firstsep;

    filepos fp;
    get_pos(&fp);

    skipblanks();
    if (anon_allowed && ch == '-') {
	// - or -- is an anonymous wall point in a shot, but in #Fix they seem
	// to just be treated as ordinary station names.
	// FIXME: Issue warning for such a useless station?
	//
	// Not yet checked, but you can presumably use - and -- as a prefix
	// (FIXME check this).
	nextch();
	int dashes = 1;
	if (ch == '-') {
	    ++dashes;
	    nextch();
	}
	if (!isNames(ch) && ch != ':') {
	    // An anonymous station implies the leg it is on is a splay.
	    if (TSTBIT(pcs->flags, FLAGS_ANON_ONE_END)) {
		set_pos(&fp);
		// Walls also rejects this case.
		compile_diagnostic(DIAG_ERR|DIAG_TOKEN, /*Can't have a leg between two anonymous stations*/3);
		longjmp(jbSkipLine, 1);
	    }
	    pcs->flags |= BIT(FLAGS_ANON_ONE_END) | BIT(FLAGS_IMPLICIT_SPLAY);
	    prefix *pfx = new_anon_station();
	    pfx->sflags |= BIT(SFLAGS_WALL);
	    // An anonymous station is always new.
	    if (p_new) *p_new = true;
	    return pfx;
	}
	s_appendn(&component, dashes, '-');
    }

    char *w_prefix[3] = { NULL, NULL, NULL };
    int explicit_prefix_levels = 0;
    while (true) {
	while (isNames(ch)) {
	    s_appendch(&component, ch);
	    nextch();
	}
	//printf("component = '%s'\n", s_str(&component));
	if (ch == ':') {
	    nextch();

	    if (++explicit_prefix_levels > 3) {
		// FIXME Make this a proper error
		printf("too many prefix levels\n");
		s_free(&component);
		for (int i = 0; i < 3; ++i) osfree(w_prefix[i]);
		longjmp(jbSkipLine, 1);
	    }

	    if (!s_empty(&component)) {
		// printf("w_prefix[%d] = '%s'\n", explicit_prefix_levels - 1, s_str(&component));
		w_prefix[explicit_prefix_levels - 1] = s_steal(&component);
	    }

	    continue;
	}

	// printf("explicit_prefix_levels=%d %s:%s:%s\n", explicit_prefix_levels, w_prefix[0], w_prefix[1], w_prefix[2]);

	// component is the station name itself.
	if (s_empty(&component)) {
	    if (explicit_prefix_levels == 0) {
		compile_diagnostic(DIAG_ERR|DIAG_COL, /*Expecting station name*/28);
		s_free(&component);
		for (int i = 0; i < 3; ++i) osfree(w_prefix[i]);
		longjmp(jbSkipLine, 1);
	    }
	    // Walls allows an empty station name if there's an explicit prefix.
	    // This seems unlikely to be intended, so warn about it.
	    compile_diagnostic(DIAG_WARN|DIAG_COL, /*Expecting station name*/28);
	    // Use a name with a space in so it can't collide with a real
	    // Walls station name.
	    s_append(&component, "empty name");
	}
	int len = s_len(&component);
	char *p = s_steal(&component);
	// Apply case treatment.
	switch (pcs->Case) {
	  case LOWER:
	    for (int i = 0; i < len; ++i)
		p[i] = tolower((unsigned char)p[i]);
	    break;
	  case UPPER:
	    for (int i = 0; i < len; ++i)
		p[i] = toupper((unsigned char)p[i]);
	    break;
	  case OFF:
	    // Avoid unhandled enum warning.
	    break;
	}

	prefix *ptr = root;
	for (int i = 0; i < 4; ++i) {
	    char *name;
	    int sflag = BIT(SFLAGS_SURVEY);
	    if (i == 3) {
		name = p;
		sflag = 0;
	    } else {
		if (i < 3 - explicit_prefix_levels) {
		    name = walls_prefix[i];
		    // printf("using walls_prefix[%d] = '%s'\n", 2 - i, name);
		} else {
		    name = w_prefix[i - (3 - explicit_prefix_levels)]; // FIXME: Could steal wprefix[i].
		    // printf("using w_prefix[%d] = '%s'\n", i - (3 - explicit_prefix_levels), name);
		}

		if (name == NULL) {
		    // FIXME: This means :X::Y is treated as the same as
		    // ::X:Y but is that right?  Walls docs don't really
		    // say.  Need to test (and is they're different then
		    // probably use a character not valid in Walls station
		    // names for the empty prefix level (e.g. space or
		    // `#`).
		    //
		    // Also, does Walls allow :::X as a station and
		    // ::X:Y which would mean X is a station and survey?
		    // If so, we probably want to keep every empty level.
		    continue;
		}
	    }
	    prefix *back_ptr = ptr;
	    ptr = ptr->down;
	    if (ptr == NULL) {
		/* Special case first time around at each level */
		/* No need to check if we're at the station level - if the
		 * prefix is new the station must be. */
		if (p_new) *p_new = true;
		ptr = osnew(prefix);
		ptr->sflags = sflag;
		if (strlen(name) < sizeof(ptr->ident.i)) {
		    strcpy(ptr->ident.i, name);
		    ptr->sflags |= BIT(SFLAGS_IDENT_INLINE);
		    if (i >= 3) osfree(name);
		} else {
		    ptr->ident.p = (i < 3 ? osstrdup(name) : name);
		}
		name = NULL;
		ptr->right = ptr->down = NULL;
		ptr->pos = NULL;
		ptr->shape = 0;
		ptr->stn = NULL;
		ptr->up = back_ptr;
		ptr->filename = file.filename; // FIXME: Or location of #Prefix, etc for it?
		ptr->line = file.line; // FIXME: Or location of #Prefix, etc for it?
		ptr->min_export = ptr->max_export = 0;
		back_ptr->down = ptr;
	    } else {
		/* Use caching to speed up adding an increasing sequence to a
		 * large survey */
		static prefix *cached_survey = NULL, *cached_station = NULL;
		prefix *ptrPrev = NULL;
		int cmp = 1; /* result of strcmp ( -ve for <, 0 for =, +ve for > ) */
		if (cached_survey == back_ptr) {
		    cmp = strcmp(prefix_ident(cached_station), name);
		    if (cmp <= 0) ptr = cached_station;
		}
		while (ptr && (cmp = strcmp(prefix_ident(ptr), name))<0) {
		    ptrPrev = ptr;
		    ptr = ptr->right;
		}
		if (cmp) {
		    /* ie we got to one that was higher, or the end */
		    if (p_new) *p_new = true;
		    prefix *newptr = osnew(prefix);
		    newptr->sflags = sflag;
		    if (strlen(name) < sizeof(newptr->ident.i)) {
			strcpy(newptr->ident.i, name);
			newptr->sflags |= BIT(SFLAGS_IDENT_INLINE);
			if (i >= 3) osfree(name);
		    } else {
			newptr->ident.p = (i < 3 ? osstrdup(name) : name);
		    }
		    name = NULL;
		    if (ptrPrev == NULL)
			back_ptr->down = newptr;
		    else
			ptrPrev->right = newptr;
		    newptr->right = ptr;
		    newptr->down = NULL;
		    newptr->pos = NULL;
		    newptr->shape = 0;
		    newptr->stn = NULL;
		    newptr->up = back_ptr;
		    newptr->filename = file.filename; // FIXME
		    newptr->line = file.line;
		    newptr->min_export = newptr->max_export = 0;
		    ptr = newptr;
		} else {
		    ptr->sflags |= sflag;
		}
		if (!TSTBIT(ptr->sflags, SFLAGS_SURVEY)) {
		    ptr->min_export = USHRT_MAX;
		}
		cached_survey = back_ptr;
		cached_station = ptr;
	    }
	    if (name == p) osfree(p);
	}

	// Do the equivalent of "*infer exports" for Walls stations with an
	// explicit prefix.
	if (ptr->min_export == 0 || ptr->min_export == USHRT_MAX) {
	    if (explicit_prefix_levels > ptr->max_export)
		ptr->max_export = explicit_prefix_levels;
	}

	for (int i = 0; i < 3; ++i) osfree(w_prefix[i]);

	return ptr;
    }
}

/* if numeric expr is omitted: if f_optional return HUGE_REAL, else longjmp */
real
read_number(bool f_optional, bool f_unsigned)
{
   bool fPositive = true, fDigits = false;
   real n = (real)0.0;
   filepos fp;
   int ch_old;

   get_pos(&fp);
   ch_old = ch;
   if (!f_unsigned) {
      fPositive = !isMinus(ch);
      if (isSign(ch)) nextch();
   }

   while (isdigit(ch)) {
      n = n * (real)10.0 + (char)(ch - '0');
      nextch();
      fDigits = true;
   }

   if (isDecimal(ch)) {
      real mult = (real)1.0;
      nextch();
      while (isdigit(ch)) {
	 mult *= (real).1;
	 n += (char)(ch - '0') * mult;
	 fDigits = true;
	 nextch();
      }
   }

   /* !'fRead' => !fDigits so fDigits => 'fRead' */
   if (fDigits) return (fPositive ? n : -n);

   /* didn't read a valid number.  If it's optional, reset filepos & return */
   set_pos(&fp);
   if (f_optional) {
      return HUGE_REAL;
   }

   if (isOmit(ch_old)) {
      compile_diagnostic(DIAG_ERR|DIAG_COL, /*Field may not be omitted*/8);
   } else {
      compile_diagnostic_token_show(DIAG_ERR, /*Expecting numeric field, found “%s”*/9);
   }
   longjmp(jbSkipLine, 1);
}

<<<<<<< HEAD
static real
read_footinch(bool f_optional)
{
   bool fPositive, fDigits = fFalse;
   real n = (real)0.0;
   real m = (real)0.0;
   filepos fp;
   int ch_old;

   get_pos(&fp);
   ch_old = ch;
   fPositive = !isMinus(ch);
   if (isSign(ch)) nextch();

   while (isdigit(ch)) {
      n = n * (real)10.0 + (char)(ch - '0');
      nextch();
      fDigits = fTrue;
   }

   if (isDecimal(ch)) {
      nextch();
      while (isdigit(ch)) {
        m = m * (real)10.0 + (char)(ch - '0');
      }
   }
   if (m >= 12){
      compile_diagnostic_token_show(DIAG_ERR, /*Suspicious foot.inch value “%s”*/485);
      /* suspicious m */
   }
   n = n*12 + m;
   return n;
}

static real
=======
real
>>>>>>> 92cfa6ee
read_quadrant(bool f_optional)
{
   enum {
      POINT_N = 0,
      POINT_E = 1,
      POINT_S = 2,
      POINT_W = 3,
      POINT_NONE = -1
   };
   static const sztok pointtab[] = {
	{"E", POINT_E },
	{"N", POINT_N },
	{"S", POINT_S },
	{"W", POINT_W },
	{NULL, POINT_NONE }
   };
   static const sztok pointewtab[] = {
	{"E", POINT_E },
	{"W", POINT_W },
	{NULL, POINT_NONE }
   };
   if (f_optional && isOmit(ch)) {
      return HUGE_REAL;
   }
   const int quad = 90;
   filepos fp;
   get_pos(&fp);
   get_token_legacy_no_blanks();
   int first_point = match_tok(pointtab, TABSIZE(pointtab));
   if (first_point == POINT_NONE) {
      set_pos(&fp);
      if (isOmit(ch)) {
	 compile_diagnostic(DIAG_ERR|DIAG_COL, /*Field may not be omitted*/8);
      }
      compile_diagnostic_token_show(DIAG_ERR, /*Expecting quadrant bearing, found “%s”*/483);
      longjmp(jbSkipLine, 1);
   }
   real r = read_number(true, true);
   if (r == HUGE_REAL) {
      if (isSign(ch) || isDecimal(ch)) {
	 /* Give better errors for S-0E, N+10W, N.E, etc. */
	 set_pos(&fp);
	 compile_diagnostic_token_show(DIAG_ERR, /*Expecting quadrant bearing, found “%s”*/483);
	 longjmp(jbSkipLine, 1);
      }
      /* N, S, E or W. */
      return first_point * quad;
   }
   if (first_point == POINT_E || first_point == POINT_W) {
      set_pos(&fp);
      compile_diagnostic_token_show(DIAG_ERR, /*Expecting quadrant bearing, found “%s”*/483);
      longjmp(jbSkipLine, 1);
   }

   get_token_legacy_no_blanks();
   int second_point = match_tok(pointewtab, TABSIZE(pointewtab));
   if (second_point == POINT_NONE) {
      set_pos(&fp);
      compile_diagnostic_token_show(DIAG_ERR, /*Expecting quadrant bearing, found “%s”*/483);
      longjmp(jbSkipLine, 1);
   }

   if (r > quad) {
      set_pos(&fp);
      compile_diagnostic_token_show(DIAG_ERR, /*Suspicious compass reading*/59);
      longjmp(jbSkipLine, 1);
   }

   if (first_point == POINT_N) {
      if (second_point == POINT_W) {
	 r = quad * 4 - r;
      }
   } else {
      if (second_point == POINT_W) {
	 r += quad * 2;
      } else {
	 r = quad * 2 - r;
      }
   }
   return r;
}

extern real
read_numeric(bool f_optional)
{
   skipblanks();
   return read_number(f_optional, false);
}

extern real
read_numeric_multi(bool f_optional, bool f_quadrants, bool f_footinches, int *p_n_readings)
{
   size_t n_readings = 0;
   real tot = (real)0.0;

   skipblanks();
   if (!isOpen(ch)) {
      real r = 0;
<<<<<<< HEAD
      if (!f_quadrants & !f_footinches)
         r = read_number(f_optional, fFalse);
      else if (!f_footinches)
         r = read_quadrant(f_optional);
      else
         r = read_footinch(f_optional);
=======
      if (!f_quadrants) {
	  r = read_number(f_optional, false);
      } else {
	  r = read_quadrant(f_optional);
	  if (r != HUGE_REAL)
	      do_legacy_token_warning();
      }
>>>>>>> 92cfa6ee
      if (p_n_readings) *p_n_readings = (r == HUGE_REAL ? 0 : 1);
      return r;
   }
   nextch();

   skipblanks();
   do {
<<<<<<< HEAD
      if (!f_quadrants & !f_footinches)
         tot += read_number(fFalse, fFalse);
      else if (!f_footinches)
         tot += read_quadrant(fFalse);
      else
         tot += read_footinch(f_optional);
=======
      if (!f_quadrants) {
	 tot += read_number(false, false);
      } else {
	 tot += read_quadrant(false);
	 do_legacy_token_warning();
      }
>>>>>>> 92cfa6ee
      ++n_readings;
      skipblanks();
   } while (!isClose(ch));
   nextch();

   if (p_n_readings) *p_n_readings = n_readings;
   /* FIXME: special averaging for bearings ... */
   /* And for percentage gradient */
   return tot / n_readings;
}

/* read numeric expr or omit (return HUGE_REAL); else longjmp */
extern real
read_bearing_multi_or_omit(bool f_quadrants, int *p_n_readings)
{
   real v;
<<<<<<< HEAD
   v = read_numeric_multi(fTrue, f_quadrants, fFalse, p_n_readings);
=======
   v = read_numeric_multi(true, f_quadrants, p_n_readings);
>>>>>>> 92cfa6ee
   if (v == HUGE_REAL) {
      if (!isOmit(ch)) {
	 compile_diagnostic_token_show(DIAG_ERR, /*Expecting numeric field, found “%s”*/9);
	 longjmp(jbSkipLine, 1);
      }
      nextch();
   }
   return v;
}

/* Don't skip blanks, variable error code */
unsigned int
read_uint_raw(int errmsg, const filepos *fp)
{
   unsigned int n = 0;
   if (!isdigit(ch)) {
      if (fp) set_pos(fp);
      compile_diagnostic_token_show(DIAG_ERR, errmsg);
      longjmp(jbSkipLine, 1);
   }
   while (isdigit(ch)) {
      n = n * 10 + (char)(ch - '0');
      nextch();
   }
   return n;
}

extern unsigned int
read_uint(void)
{
   skipblanks();
   return read_uint_raw(/*Expecting numeric field, found “%s”*/9, NULL);
}

extern int
read_int(int min_val, int max_val)
{
    skipblanks();
    unsigned n = 0;
    filepos fp;

    get_pos(&fp);
    bool negated = isMinus(ch);
    unsigned limit;
    if (negated) {
	limit = (unsigned)(min_val == INT_MIN ? INT_MIN : -min_val);
    } else {
	limit = (unsigned)max_val;
    }
    if (isSign(ch)) nextch();

    if (!isdigit(ch)) {
bad_value:
	set_pos(&fp);
	/* TRANSLATORS: The first %d will be replaced by the (inclusive) lower
	 * bound and the second by the (inclusive) upper bound, for example:
	 * Expecting integer in range -60 to 60
	 */
	compile_diagnostic(DIAG_ERR|DIAG_NUM, /*Expecting integer in range %d to %d*/489);
	longjmp(jbSkipLine, 1);
    }

    while (isdigit(ch)) {
	unsigned old_n = n;
	n = n * 10 + (char)(ch - '0');
	if (n > limit || n < old_n) {
	    goto bad_value;
	}
	nextch();
    }
    if (isDecimal(ch)) goto bad_value;

    if (negated) {
	if (n > (unsigned)INT_MAX) {
	    // Avoid unportable casting.
	    return INT_MIN;
	}
	return -(int)n;
    }
    return (int)n;
}

extern void
read_string(string *pstr)
{
   s_clear(pstr);

   skipblanks();
   if (ch == '\"') {
      /* String quoted in "" */
      nextch();
      while (1) {
	 if (isEol(ch)) {
	    compile_diagnostic(DIAG_ERR|DIAG_COL, /*Missing \"*/69);
	    longjmp(jbSkipLine, 1);
	 }

	 if (ch == '\"') break;

	 s_appendch(pstr, ch);
	 nextch();
      }
      nextch();
   } else {
      /* Unquoted string */
      while (1) {
	 if (isEol(ch) || isComm(ch)) {
	    if (s_empty(pstr)) {
	       compile_diagnostic(DIAG_ERR|DIAG_COL, /*Expecting string field*/121);
	       longjmp(jbSkipLine, 1);
	    }
	    return;
	 }

	 if (isBlank(ch)) break;

	 s_appendch(pstr, ch);
	 nextch();
      }
   }
}

extern void
read_walls_srv_date(int *py, int *pm, int *pd)
{
    skipblanks();

    filepos fp_date;
    get_pos(&fp_date);
    unsigned y = read_uint_raw(/*Expecting date, found “%s”*/198, &fp_date);
    int separator = -2;
    if (ch == '-' || ch == '/') {
	separator = ch;
	nextch();
    }
    filepos fp_month;
    get_pos(&fp_month);
    unsigned m = read_uint_raw(/*Expecting date, found “%s”*/198, &fp_date);
    if (ch == separator) {
	nextch();
    }
    filepos fp_day;
    get_pos(&fp_day);
    unsigned d = read_uint_raw(/*Expecting date, found “%s”*/198, &fp_date);

    filepos fp_year;
    if (y < 100) {
	// Walls recommends ISO 8601 date format (yyyy-mm-dd and seemingly the
	// non-standard variant yyyy/mm/dd), but also accepts "some date formats
	// common in the U.S. (mm/dd/yy, mm-dd-yyyy, etc.)"
	unsigned tmp = y;
	y = d;
	fp_year = fp_day;
	d = m;
	fp_day = fp_month;
	m = tmp;
	fp_month = fp_date;

	if (y < 100) {
	    // FIXME: Are all 2 digit years 19xx?
	    y += 1900;

	    filepos fp_save;
	    get_pos(&fp_save);
	    set_pos(&fp_year);
	    /* TRANSLATORS: %d will be replaced by the assumed year, e.g. 1918 */
	    compile_diagnostic(DIAG_WARN|DIAG_UINT, /*Assuming 2 digit year is %d*/76, y);
	    set_pos(&fp_save);
	}
    } else {
	if (y < 1900 || y > 2078) {
	    set_pos(&fp_date);
	    compile_diagnostic(DIAG_WARN|DIAG_UINT, /*Invalid year (< 1900 or > 2078)*/58);
	    longjmp(jbSkipLine, 1);
	}
	fp_year = fp_date;
    }

    if (m < 1 || m > 12) {
	set_pos(&fp_month);
	compile_diagnostic(DIAG_WARN|DIAG_UINT, /*Invalid month*/86);
	longjmp(jbSkipLine, 1);
    }

    if (d < 1 || d > (unsigned)last_day(y, m)) {
	set_pos(&fp_day);
	/* TRANSLATORS: e.g. 31st of April, or 32nd of any month */
	compile_diagnostic(DIAG_WARN|DIAG_UINT, /*Invalid day of the month*/87);
	longjmp(jbSkipLine, 1);
    }

    if (py) *py = y;
    if (pm) *pm = m;
    if (pd) *pd = d;
}<|MERGE_RESOLUTION|>--- conflicted
+++ resolved
@@ -659,11 +659,10 @@
    longjmp(jbSkipLine, 1);
 }
 
-<<<<<<< HEAD
 static real
 read_footinch(bool f_optional)
 {
-   bool fPositive, fDigits = fFalse;
+   bool fPositive, fDigits = false;
    real n = (real)0.0;
    real m = (real)0.0;
    filepos fp;
@@ -677,7 +676,7 @@
    while (isdigit(ch)) {
       n = n * (real)10.0 + (char)(ch - '0');
       nextch();
-      fDigits = fTrue;
+      fDigits = true;
    }
 
    if (isDecimal(ch)) {
@@ -694,10 +693,7 @@
    return n;
 }
 
-static real
-=======
 real
->>>>>>> 92cfa6ee
 read_quadrant(bool f_optional)
 {
    enum {
@@ -796,22 +792,15 @@
    skipblanks();
    if (!isOpen(ch)) {
       real r = 0;
-<<<<<<< HEAD
-      if (!f_quadrants & !f_footinches)
-         r = read_number(f_optional, fFalse);
-      else if (!f_footinches)
-         r = read_quadrant(f_optional);
-      else
-         r = read_footinch(f_optional);
-=======
-      if (!f_quadrants) {
+      if (!f_quadrants & !f_footinches) {
 	  r = read_number(f_optional, false);
-      } else {
+      } else if (!f_footinches) {
 	  r = read_quadrant(f_optional);
 	  if (r != HUGE_REAL)
 	      do_legacy_token_warning();
-      }
->>>>>>> 92cfa6ee
+      } else {
+         r = read_footinch(f_optional);
+      }
       if (p_n_readings) *p_n_readings = (r == HUGE_REAL ? 0 : 1);
       return r;
    }
@@ -819,21 +808,14 @@
 
    skipblanks();
    do {
-<<<<<<< HEAD
-      if (!f_quadrants & !f_footinches)
-         tot += read_number(fFalse, fFalse);
-      else if (!f_footinches)
-         tot += read_quadrant(fFalse);
-      else
-         tot += read_footinch(f_optional);
-=======
       if (!f_quadrants) {
 	 tot += read_number(false, false);
-      } else {
+      } else if (!f_footinches) {
 	 tot += read_quadrant(false);
 	 do_legacy_token_warning();
-      }
->>>>>>> 92cfa6ee
+      } else {
+         tot += read_footinch(f_optional);
+      }
       ++n_readings;
       skipblanks();
    } while (!isClose(ch));
@@ -850,11 +832,7 @@
 read_bearing_multi_or_omit(bool f_quadrants, int *p_n_readings)
 {
    real v;
-<<<<<<< HEAD
-   v = read_numeric_multi(fTrue, f_quadrants, fFalse, p_n_readings);
-=======
-   v = read_numeric_multi(true, f_quadrants, p_n_readings);
->>>>>>> 92cfa6ee
+   v = read_numeric_multi(true, f_quadrants, false, p_n_readings);
    if (v == HUGE_REAL) {
       if (!isOmit(ch)) {
 	 compile_diagnostic_token_show(DIAG_ERR, /*Expecting numeric field, found “%s”*/9);
