--- conflicted
+++ resolved
@@ -274,29 +274,6 @@
 	}
     }
 
-<<<<<<< HEAD
-    // Use a double-buffered visual if available, as it will give much smoother
-    // animation.
-    double_buffered = true;
-    const int wx_gl_attribs[] = {
-	WX_GL_DOUBLEBUFFER,
-	WX_GL_RGBA,
-#ifdef STEREO_BUFFERS
-	WX_GL_STEREO,
-#endif
-	0
-    };
-    if (!InitGLVisual(wx_gl_attribs)) {
-	if (!InitGLVisual(wx_gl_attribs + 1)) {
-	    wxString m;
-	    /* TRANSLATORS: %s will be replaced with "Aven" currently (and
-	     * perhaps by "Survex" or other things in future). */
-	    m.Printf(wmsg(/*This version of %s requires OpenGL to work, but it isn’t available.*/405), APP_NAME);
-	    wxMessageBox(m, APP_NAME, wxOK | wxCENTRE | wxICON_EXCLAMATION);
-	    exit(1);
-	}
-	double_buffered = false;
-=======
     if (!GLACanvas::check_visual()) {
 	wxString m;
 	/* TRANSLATORS: %s will be replaced with "Aven" currently (and
@@ -304,7 +281,6 @@
 	m.Printf(wmsg(/*This version of %s requires OpenGL to work, but it isn’t available.*/405), APP_NAME);
 	wxMessageBox(m, APP_NAME, wxOK | wxCENTRE | wxICON_EXCLAMATION);
 	exit(1);
->>>>>>> 0720ecc5
     }
 
     wxImage::AddHandler(new wxPNGHandler);
