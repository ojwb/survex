/* datain.h
 * Header file for code that...
 * Reads in survey files, dealing with special characters, keywords & data
 * Copyright (C) 1994-2022 Olly Betts
 *
 * This program is free software; you can redistribute it and/or modify
 * it under the terms of the GNU General Public License as published by
 * the Free Software Foundation; either version 2 of the License, or
 * (at your option) any later version.
 *
 * This program is distributed in the hope that it will be useful,
 * but WITHOUT ANY WARRANTY; without even the implied warranty of
 * MERCHANTABILITY or FITNESS FOR A PARTICULAR PURPOSE.  See the
 * GNU General Public License for more details.
 *
 * You should have received a copy of the GNU General Public License
 * along with this program; if not, write to the Free Software
 * Foundation, Inc., 51 Franklin St, Fifth Floor, Boston, MA  02110-1301  USA
 */

#ifdef HAVE_SETJMP_H
# include <setjmp.h>
#endif

#include <stdio.h> /* for FILE */

#include "message.h" /* for DIAG_WARN, etc */

typedef struct parse {
   FILE *fh;
   const char *filename;
   unsigned int line;
   long lpos;
   bool reported_where;
   struct parse *parent;
#ifdef HAVE_SETJMP_H
   jmp_buf jbSkipLine;
#endif
} parse;

extern int ch;
extern parse file;
extern bool f_export_ok;

#define nextch() (ch = GETC(file.fh))

typedef struct {
   long offset;
   int ch;
} filepos;

void get_pos(filepos *fp);
void set_pos(const filepos *fp);

void skipblanks(void);

/* reads complete data file */
void data_file(const char *pth, const char *fnm);

void skipline(void);

/* Read the current line into a string.
 *
 * The string is allocated with malloc() the caller is responsible for calling
 * free().
 */
char* grab_line(void);

/* The severity values are defined in message.h. */
#define DIAG_SEVERITY_MASK 0x03
// Report column number based of the current file position.
#define DIAG_COL	0x04
// Call skipline() after reporting the diagnostic:
#define DIAG_SKIP	0x08
// Set caret_width to s_len(&token):
#define DIAG_TOKEN	0x10
// The following codes say to parse and discard a value from the current file
// position - caret_width is set to its length:
#define DIAG_WORD	0x20	// Span of non-blanks.
#define DIAG_UINT	0x40	// Span of digits.
#define DIAG_DATE	0x80	// Span of digits and full stops.
#define DIAG_NUM	0x100	// Real number.
#define DIAG_STRING	0x200	// Possibly quoted string value.
#define DIAG_TAIL	0x400	// Rest of the line (not including trailing blanks or comment).
<<<<<<< HEAD
=======
#define DIAG_FROM_	0x800	// Width is from filepos in bits above this one
#define DIAG_FROM_SHIFT 12
#define DIAG_FROM(POS)	(DIAG_FROM_ | ((ftell(file.fh) - (POS).offset) << DIAG_FROM_SHIFT))
>>>>>>> 74d3edd4

void compile_diagnostic(int flags, int en, ...);

void compile_diagnostic_at(int flags, const char * file, unsigned line, int en, ...);
void compile_diagnostic_pfx(int flags, const prefix * pfx, int en, ...);

void compile_diagnostic_token_show(int flags, int en);
void compile_diagnostic_buffer(int flags, int en, ...);<|MERGE_RESOLUTION|>--- conflicted
+++ resolved
@@ -82,12 +82,9 @@
 #define DIAG_NUM	0x100	// Real number.
 #define DIAG_STRING	0x200	// Possibly quoted string value.
 #define DIAG_TAIL	0x400	// Rest of the line (not including trailing blanks or comment).
-<<<<<<< HEAD
-=======
 #define DIAG_FROM_	0x800	// Width is from filepos in bits above this one
 #define DIAG_FROM_SHIFT 12
 #define DIAG_FROM(POS)	(DIAG_FROM_ | ((ftell(file.fh) - (POS).offset) << DIAG_FROM_SHIFT))
->>>>>>> 74d3edd4
 
 void compile_diagnostic(int flags, int en, ...);
 
