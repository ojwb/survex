<<<<<<< HEAD
Sun Mar 08 13:20:00 GMT 2015  Olly Betts <olly@survex.com>

	* NEWS: Update.

Sun Mar 08 13:12:10 GMT 2015  Olly Betts <olly@survex.com>

	* doc/manual.sgml: Document averaging of a group of repeated readings.

Sun Mar 08 10:09:04 GMT 2015  Olly Betts <olly@survex.com>

	* src/gfxcore.cc: Remove unnecessary clamping when colouring by date or
	  error, due to cut-and-pasting code from the colour by depth case.
=======
Tue Mar 10 00:54:10 GMT 2015  Olly Betts <olly@survex.com>

	* lib/: Update source references and TRANSLATORS comments.

Tue Mar 10 00:50:44 GMT 2015  Olly Betts <olly@survex.com>

	* src/: Add more TRANSLATORS comments.

Tue Mar 10 00:49:03 GMT 2015  Olly Betts <olly@survex.com>

	* lib/pt.po,lib/pt_BR.po: Add missing "fuzzy" marker to two
	  translations.

Tue Mar 10 00:46:55 GMT 2015  Olly Betts <olly@survex.com>

	* lib/id.po,lib/ru.po: Merge translation updates.

Tue Mar 10 00:45:15 GMT 2015  Olly Betts <olly@survex.com>

	* lib/launchpad-merge-po: Sync merging at blank lines between
	  messages.

Tue Mar 10 00:05:29 GMT 2015  Olly Betts <olly@survex.com>

	* lib/: Update po files for new message.
>>>>>>> c6a54a89

Sun Mar 08 09:35:59 GMT 2015  Olly Betts <olly@survex.com>

	* lib/survex.pot,src/: Add "Colour by Length".

Sun Mar 08 09:30:16 GMT 2015  Olly Betts <olly@survex.com>

	* src/datain.c: Fix amended message in source from the output units
	  commit.

Sun Mar 08 04:22:29 GMT 2015  Olly Betts <olly@survex.com>

	* doc/TODO.htm: "Save cavern log from aven" now implemented.

Sun Mar 08 02:22:33 GMT 2015  Olly Betts <olly@survex.com>

	* src/commands.c: Slightly simplify handling of the units scaling
	  factor.

Sun Mar 08 02:21:09 GMT 2015  Olly Betts <olly@survex.com>

	* src/cavern.h: Reorder the Q_ enum values so that those used in
	  bitmasks tests are together and first.

Sun Mar 08 02:20:30 GMT 2015  Olly Betts <olly@survex.com>

	* src/datain.c: Add FIXME about warnings when the backclino has range
	  0-180 degrees.

Sun Mar 08 02:16:39 GMT 2015  Olly Betts <olly@survex.com>

	* doc/TODO.htm,lib/,src/,tests/: In cavern, use the currently set units
	  when outputting measurements in warnings, errors, and the stats at
	  the end of the run.

Sun Mar 08 02:10:03 GMT 2015  Olly Betts <olly@survex.com>

	* src/message.c: Document the CP-1250 and CP-1252 mappings are
	  complete, and which positions are unused in these character sets.

Sun Mar 08 02:07:39 GMT 2015  Olly Betts <olly@survex.com>

	* src/message.c: Add commented out mappings for the CP-1252 characters
	  we don't currently make use of.

Sun Mar 08 02:06:29 GMT 2015  Olly Betts <olly@survex.com>

	* src/message.c: Add CP-1252 mappings for fancy quotes.

Sun Mar 08 02:03:43 GMT 2015  Olly Betts <olly@survex.com>

	* src/message.c: Improve debug message for a missing transliteration to
	  report the codepoint in question, and note why 169 isn't handled here.

Sun Mar 08 00:55:56 GMT 2015  Olly Betts <olly@survex.com>

	* src/message.c: Transliterate gradient and infinity symbols if the
	  current character set lacks them.

Sat Mar 07 10:36:43 GMT 2015  Olly Betts <olly@survex.com>

	* src/message.c: Don't dynamically generate a message string for a
	  message requested before messages are read or for an out of range
	  message number - instead return a fixed string and write the
	  message number to STDERR.

Sat Mar 07 10:03:37 GMT 2015  Olly Betts <olly@survex.com>

	* src/avenprcore.cc,src/message.c,src/message.h: msg() has returned a
	  persistent copy of the message for decades, so the code's bound to
	  rely on that in some places.  And there's no real reason it
	  shouldn't continue to as the messages are under 20KB of UTF-8 text
	  for any language, so lazy loading isn't worth the complication.  So
	  remove msgPerm() and the unused msgFree() macro, and document that
	  msg() returns a persistent copy.

Sat Mar 07 00:01:50 GMT 2015  Olly Betts <olly@survex.com>

	* src/commands.c: Make data tables const where possible.

Fri Mar 06 22:06:41 GMT 2015  Olly Betts <olly@survex.com>

	* lib/: More minor translation updates.

Fri Mar 06 21:48:58 GMT 2015  Olly Betts <olly@survex.com>

	* lib/bg.po: Minor update.

Fri Mar 06 12:39:29 GMT 2015  Olly Betts <olly@survex.com>

	* lib/INSTALL.OSX,lib/icons/Makefile.am,lib/icons/plt.svg: Add SVG
	  version of .plt icon.

Fri Mar 06 12:38:48 GMT 2015  Olly Betts <olly@survex.com>

	* src/datain.c: Improve wording of FIXME comment.

Fri Mar 06 11:48:08 GMT 2015  Olly Betts <olly@survex.com>

	* NEWS: Update.

Fri Mar 06 10:30:26 GMT 2015  Olly Betts <olly@survex.com>

	* .gitignore: Update.

Fri Mar 06 10:15:16 GMT 2015  Olly Betts <olly@survex.com>

	* .gitignore,Makefile.am,debian/survex.install,doc/,lib/,src/: Aven's
	  support for reading colours and font sizes for printouts from
	  print.ini has never worked - the contents of the ini files are
	  ignored due to a bug which has been there since the code was added
	  in 2005 - but nobody has ever complained.  So just strip out that
	  code entirely - we should support setting the colours and font sizes,
	  but a GUI interface for setting them would be better.

Fri Mar 06 07:00:35 GMT 2015  Olly Betts <olly@survex.com>

	* src/avenprcore.h: Remove prototypes for functions we no longer
	  declare.

Fri Mar 06 05:08:28 GMT 2015  Olly Betts <olly@survex.com>

	* src/datain.c: Warn if fore and back measurements differ by more than
	  3 SDs, rather than just by 2 SDs.

Fri Mar 06 05:01:24 GMT 2015  Olly Betts <olly@survex.com>

	* lib/: More translation updates.

Fri Mar 06 04:33:21 GMT 2015  Olly Betts <olly@survex.com>

	* lib/: Update and merge translations.

Fri Mar 06 04:30:33 GMT 2015  Olly Betts <olly@survex.com>

	* src/cavernlog.cc: Fix TRANSLATORS comment in source to match .pot
	  file.

Fri Mar 06 04:00:54 GMT 2015  Olly Betts <olly@survex.com>

	* src/cavernlog.cc: Avoid hardcoding numeric value of LOG_REPROCESS.

Fri Mar 06 03:56:13 GMT 2015  Olly Betts <olly@survex.com>

	* lib/survex.pot,src/cavernlog.cc,src/cavernlog.h: Add "Save Log"
	  button to Aven's cavern log window.

Fri Mar 06 03:24:54 GMT 2015  Olly Betts <olly@survex.com>

	* lib/icons/Makefile.am,lib/icons/log.xpm,lib/survex.pot,src/: Add a
	  menu item and toolbar button to show the cavern log window if the
	  currently shown survey data was processed by aven.  Reported by
	  Hugh St Lawrence in #47, and by Dave Clucas and others previously on
	  the list.

Fri Mar 06 01:24:57 GMT 2015  Olly Betts <olly@survex.com>

	* doc/manual.sgml: Add complete list of quantities you can set SDs
	  for.  Thanks for Wookey for highlighting that the previous list was
	  incomplete.

Fri Mar 06 01:24:13 GMT 2015  Olly Betts <olly@survex.com>

	* lib/id.po,lib/pl.po: More translation updates.

Fri Mar 06 00:49:09 GMT 2015  Olly Betts <olly@survex.com>

	* src/cavernlog.cc: Require ':' after error/warning marker.

Fri Mar 06 00:42:43 GMT 2015  Olly Betts <olly@survex.com>

	* lib/el.po: Fix language code in file to be 'el'.

Fri Mar 06 00:42:21 GMT 2015  Olly Betts <olly@survex.com>

	* lib/po-to-msg.pl: Add check that language code in file matches the
	  filename.

Thu Mar 05 23:53:33 GMT 2015  Olly Betts <olly@survex.com>

	* lib/: Add translations for "error" based on existing translations.

Thu Mar 05 23:42:33 GMT 2015  Olly Betts <olly@survex.com>

	* .gitignore,doc/manual.sgml,lib/Makefile.am,src/message.c: There's no
	  need to duplicate de.msg to de_DE.msg, as the code will fall-back to
	  de from de_DE anyway.

Thu Mar 05 04:32:13 GMT 2015  Olly Betts <olly@survex.com>

	* src/gfxcore.h: Fix (C) year typo.

Thu Mar 05 04:30:56 GMT 2015  Olly Betts <olly@survex.com>

	* src/aboutdlg.cc,src/aboutdlg.h: Make the button to dismiss the
	  "About" dialog "OK" rather than "Close", which seems more logical,
	  and also allows the dialog to be closed by pressing "Escape".

Thu Mar 05 03:21:45 GMT 2015  Olly Betts <olly@survex.com>

	* src/avenprcore.h,src/printwx.cc,src/printwx.h: Don't round bearing
	  and tilt angles to integers when printing and exporting.

Thu Mar 05 02:19:25 GMT 2015  Olly Betts <olly@survex.com>

	* lib/survex.pot: Update line number references, and reorder messages
	  a bit so some which are lower priority to translate are later in the
	  file.
	* lib/: Merge .pot changes.

Thu Mar 05 01:05:24 GMT 2015  Olly Betts <olly@survex.com>

	* lib/extract-msgs.pl: Whitespace tweak.

Thu Mar 05 01:04:44 GMT 2015  Olly Betts <olly@survex.com>

	* lib/extract-msgs.pl: Preserve any header from the existing .pot
	  file.

Thu Mar 05 00:51:17 GMT 2015  Olly Betts <olly@survex.com>

	* lib/survex.pot,src/img_hosted.c: Include the filename when we run
	  out of memory while reading a file with img, which avoids the %.0s
	  hack and is more helpful for users.

Wed Mar 04 12:30:39 GMT 2015  Olly Betts <olly@survex.com>

	* src/cavernlog.cc: Highlight "error" marker in red and "warning"
	  marker in orange.

Wed Mar 04 09:47:56 GMT 2015  Olly Betts <olly@survex.com>

	* src/datain.c,src/readval.c,tests/badinc.out,tests/badinc2.out,
	  tests/badinc3.out: Include column number when a *include file isn't
	  found.

Wed Mar 04 09:22:14 GMT 2015  Olly Betts <olly@survex.com>

	* src/datain.c: Fix compile_error() and friends not to segfault if 
	  passed a negative message number when no file is open.

Wed Mar 04 08:16:44 GMT 2015  Olly Betts <olly@survex.com>

	* src/json.cc,src/json.h: Add new files for JSON export.

Tue Mar 03 12:14:22 GMT 2015  Olly Betts <olly@survex.com>

	* lib/survex.pot,src/message.c,tests/: Show 'error' in front of error
	  messages, like we show 'warning' in front of warnings.  Fixes #48,
	  reported by Wookey.

Tue Mar 03 11:05:17 GMT 2015  Olly Betts <olly@survex.com>

	* lib/survex.pot: Add new message "JSON files".

Tue Mar 03 10:03:21 GMT 2015  Olly Betts <olly@survex.com>

	* src/cavernlog.cc: Rework code to read cavern's output.  In
	  particular, we no longer mix buffered I/O with select() on the
	  file descriptor.

Mon Mar 02 11:45:41 GMT 2015  Olly Betts <olly@survex.com>

	* src/gfxcore.cc,src/guicontrol.cc,src/mainfrm.cc: More tweaks to
	  compile with a unicode build of wx2.8.

Mon Mar 02 09:24:59 GMT 2015  Olly Betts <olly@survex.com>

	* src/labelinfo.h: Fix to compile with a unicode build of wxwidgets
	  2.8.

Mon Mar 02 07:43:47 GMT 2015  Olly Betts <olly@survex.com>

	* lib/hu.po: Change '...' to ellipses.

Mon Mar 02 07:43:31 GMT 2015  Olly Betts <olly@survex.com>

	* lib/hu.po: Add missing quotes.

Mon Mar 02 07:42:38 GMT 2015  Olly Betts <olly@survex.com>

	* lib/hu.po: Use curly double quotes.

Mon Mar 02 07:40:07 GMT 2015  Olly Betts <olly@survex.com>

	* lib/hu.po: Remove erroneous quotes from message.

Mon Mar 02 07:32:48 GMT 2015  Olly Betts <olly@survex.com>

	* lib/id.po: Add missing '#~'.

Mon Mar 02 07:32:22 GMT 2015  Olly Betts <olly@survex.com>

	* lib/id.po: Resolve clashing menu shortcuts.

Mon Mar 02 07:13:01 GMT 2015  Olly Betts <olly@survex.com>

	* src/: Add JSON export.

Mon Mar 02 07:11:53 GMT 2015  Olly Betts <olly@survex.com>

	* doc/TODO.htm: Update.

Mon Mar 02 06:02:58 GMT 2015  Olly Betts <olly@survex.com>

	* lib/ru.po: Resolve clashing menu shortcuts.

Mon Mar 02 05:58:42 GMT 2015  Olly Betts <olly@survex.com>

	* lib/ru.po: Merge more translation updates from "vsuhachev".

Mon Mar 02 05:57:25 GMT 2015  Olly Betts <olly@survex.com>

	* lib/id.po: Merged translation updates from "Cave ID" - all messages
	  are now translated into Indonesian!

Sat Feb 28 12:38:09 GMT 2015  Olly Betts <olly@survex.com>

	* src/export.cc: Eliminate more static variables.

Sat Feb 28 12:05:54 GMT 2015  Olly Betts <olly@survex.com>

	* src/export.cc: Eliminate static double factor.

Sat Feb 28 11:26:52 GMT 2015  Olly Betts <olly@survex.com>

	* src/export.cc: Eliminate use of static for text_height.

Sat Feb 28 11:06:25 GMT 2015  Olly Betts <olly@survex.com>

	* src/export.cc,src/exportfilter.h: Pass bounding box as parameters to
	  header() method rather than storing them as static data.

Wed Feb 25 06:34:53 GMT 2015  Olly Betts <olly@survex.com>

	* lib/icons/Makefile.am,lib/icons/xpm2png,src/mainfrm.cc: Fix display
	  of icons for toolbar and notebook under WXMSW.

Tue Feb 24 22:10:00 GMT 2015  Olly Betts <olly@survex.com>

	* src/mainfrm.cc: Work around GetIcon() not working under OS X.

Tue Feb 24 20:24:47 GMT 2015  Olly Betts <olly@survex.com>

	* buildmacosx.sh: Note that UDCO is larger still.

Tue Feb 24 20:24:16 GMT 2015  Olly Betts <olly@survex.com>

	* buildmacosx.sh: Move the instructions about specifying the
	  architecture to the top of the file with the other instructions.

Tue Feb 24 20:23:19 GMT 2015  Olly Betts <olly@survex.com>

	* Makefile.am: Fail building the MS Windows installer if the 'doc'
	  subdirectory somehow fails to exist.

Tue Feb 24 20:22:13 GMT 2015  Olly Betts <olly@survex.com>

	* Makefile.am: Copy PNG and JPG images from their new location.
	  Remove the code to strip out PNG images with .ico versions, as
	  those are now in a separate directory to the images that are PNG
	  format cross-platform.

Tue Feb 24 19:26:48 GMT 2015  Olly Betts <olly@survex.com>

	* src/Makefile.am: Fix include path to .ico files.

Tue Feb 24 19:04:01 GMT 2015  Olly Betts <olly@survex.com>

	* NEWS,configure.ac: Update for 1.2.17.

Tue Feb 24 04:44:41 GMT 2015  Olly Betts <olly@survex.com>

	* NEWS: Update.

Tue Feb 24 04:35:58 GMT 2015  Olly Betts <olly@survex.com>

	* lib/ru.po: Copy a couple of messages which only differ in the
	  accelerator character.

Tue Feb 24 04:30:14 GMT 2015  Olly Betts <olly@survex.com>

	* lib/hu.po: Another Hungarian message translated.

Tue Feb 24 04:28:00 GMT 2015  Olly Betts <olly@survex.com>

	* lib/ru.po: Merge in many updates to the Russian translation from
	  "vsuhachev".

Sat Feb 21 04:52:26 GMT 2015  Olly Betts <olly@survex.com>

	* tests/cmd_set.pos,tests/cmd_set.svx,tests/Makefile.am: Check that
	  '*set names .' works when '.' is also the decimal point.

Sat Feb 21 04:48:45 GMT 2015  Olly Betts <olly@survex.com>

	* lib/: A few translation updates.

Mon Feb 16 00:46:53 GMT 2015  Olly Betts <olly@survex.com>

	* lib/: Merge changes from sources to .pot and .po files.

Mon Feb 16 00:46:01 GMT 2015  Olly Betts <olly@survex.com>

	* lib/extract-msgs.pl: Report file:line for issues we spot.

Mon Feb 16 00:13:55 GMT 2015  Olly Betts <olly@survex.com>

	* lib/survex.pot,src/: Add more TRANSLATOR comments.

Mon Feb 16 00:12:32 GMT 2015  Olly Betts <olly@survex.com>

	* tests/badcalibrate.out,tests/badcalibrate.svx: Add test coverage for
	  "Can't calibrate angular and length quantities together".

Sun Feb 15 23:47:35 GMT 2015  Olly Betts <olly@survex.com>

	* lib/po-to-msg.pl: Report file and line number for warnings.

Sun Feb 15 23:46:12 GMT 2015  Olly Betts <olly@survex.com>

	* doc/manual.sgml,lib/Makefile.am,lib/hu.po,src/message.c,
	  survex.iss.in: Add start of Hungarian translation from Imre Balogh.

Sun Feb 01 04:53:22 GMT 2015  Olly Betts <olly@survex.com>

	* lib/INSTALL.OSX,lib/icons/Makefile.am,lib/icons/err.svg: Add SVG
	  version of .err file icon.

Sun Feb 01 04:49:06 GMT 2015  Olly Betts <olly@survex.com>

	* lib/INSTALL.OSX,lib/icons/Makefile.am,lib/icons/pos.svg: Add SVG
	  version of .pos file icon.

Sat Jan 31 14:39:32 GMT 2015  Olly Betts <olly@survex.com>

	* src/aboutdlg.cc,src/aboutdlg.h: Put the wxIcon into the
	  wxStaticBitmap directly, rather than converting it to a wxBitmap.

Sat Jan 31 13:09:07 GMT 2015  Olly Betts <olly@survex.com>

	* lib/icons/Makefile.am,lib/icons/svx.svg: Add SVG version of .svx file
	  icon.

Sat Jan 31 13:03:12 GMT 2015  Olly Betts <olly@survex.com>

	* lib/icons/Makefile.am: Ship 3d.svg.

Sat Jan 31 12:25:06 GMT 2015  Olly Betts <olly@survex.com>

	* lib/icons/svg2iconsetzip: Fix hard-coded icon name.

Sat Jan 31 10:45:17 GMT 2015  Olly Betts <olly@survex.com>

	* buildmacosx.sh,configure.ac,debian/survex-aven.install,
	  debian/survex.install,lib/Makefile.am,lib/icons/,lib/images/,
	  src/aboutdlg.cc,src/aboutdlg.h,src/gla-gl.cc,survex.iss.in: Split
	  out the images which aren't icons into an "images" directory.

Sat Jan 31 09:28:38 GMT 2015  Olly Betts <olly@survex.com>

	* lib/icons/Makefile.am: solid-surface.png isn't currently used, so
	  don't install it.

Sat Jan 31 09:19:48 GMT 2015  Olly Betts <olly@survex.com>

	* Makefile.am,lib/icons/Makefile.am,lib/icons/aven.png,
	  lib/icons/aven.xpm,src/: Compile in the "aven" icon on all platforms,
	  not just MSW, and use this icon for the about dialog instead of
	  loading it from disk.

Sat Jan 31 03:44:48 GMT 2015  Olly Betts <olly@survex.com>

	* lib/survex-aven.desktop,lib/survex-svxedit.desktop: Add "MimeType"
	  field to desktop files.

Sat Jan 31 03:43:03 GMT 2015  Olly Betts <olly@survex.com>

	* lib/icons/3d.svg,lib/icons/Makefile.am: Add SVG version of 3d file
	  icon, and use it to generate icon for OS X.

Fri Jan 30 21:59:07 GMT 2015  Olly Betts <olly@survex.com>

	* NEWS: Update.

Fri Jan 30 21:58:05 GMT 2015  Olly Betts <olly@survex.com>

	* buildmacosx.sh: Allow specifying arch to build for on the command
	  line, and update comments documenting usage.

Fri Jan 30 21:50:48 GMT 2015  Olly Betts <olly@survex.com>

	* buildmacosx.sh: Make the directory we build wx in 'BUILD', as the
	  source tree already has a 'build' subdirectory.  Use 'BUILD' for
	  proj too for consistency.

Fri Jan 30 11:07:46 GMT 2015  Olly Betts <olly@survex.com>

	* NEWS: Update.

Fri Jan 30 10:28:38 GMT 2015  Olly Betts <olly@survex.com>

	* lib/icons/png2winicon: Clean up - use set -e, create temporary files
	  in current directory, and quote filenames.

Fri Jan 30 10:12:14 GMT 2015  Olly Betts <olly@survex.com>

	* .gitignore,lib/icons/,src/aven.rc,src/mainfrm.cc: Rather than loading
	  all the toolbar and notebook icons from PNG files on disk, compile
	  them into the aven binary.  On most platforms, as XPMs; on MSW as
	  .ico files via a generated .rc file.

Wed Jan 28 13:46:50 GMT 2015  Olly Betts <olly@survex.com>

	* configure.ac: Note in comment that libav is an alternative to ffmpeg.

Wed Jan 28 09:45:29 GMT 2015  Olly Betts <olly@survex.com>

	* lib/svxedit_Info.plist.in: Update to run svxedit_wrap.

Wed Jan 28 09:45:01 GMT 2015  Olly Betts <olly@survex.com>

	* buildmacosx.sh: Remove empty share/doc directory from OS X disk
	  image.

Wed Jan 28 09:44:21 GMT 2015  Olly Betts <olly@survex.com>

	* .gitignore,configure.ac: Actually generate lib/svxedit_Info.plist.

Wed Jan 28 07:17:56 GMT 2015  Olly Betts <olly@survex.com>

	* lib/INSTALL.OSX: Update.

Wed Jan 28 07:09:38 GMT 2015  Olly Betts <olly@survex.com>

	* lib/Makefile.am: Fix typo from 0f5d06e9.

Wed Jan 28 07:05:49 GMT 2015  Olly Betts <olly@survex.com>

	* configure.ac: Fix typo from c1a94492.

Wed Jan 28 07:00:59 GMT 2015  Olly Betts <olly@survex.com>

	* buildmacosx.sh: Remove unused files and copies of files.

Wed Jan 28 07:00:41 GMT 2015  Olly Betts <olly@survex.com>

	* lib/Makefile.am: Don't install preload_font.h.

Wed Jan 28 06:59:22 GMT 2015  Olly Betts <olly@survex.com>

	* .gitignore,buildmacosx.sh,configure.ac,src/Makefile.am,
	  src/editwrap_osx.c: Add compiled C wrapper for svxedit on OS X as
	  OS X won't run the Tcl script for some reason.

Wed Jan 28 04:19:52 GMT 2015  Olly Betts <olly@survex.com>

	* lib/icons/: Rename helper scripts to match the names used in
	  Makefile.am.

Wed Jan 28 04:05:13 GMT 2015  Olly Betts <olly@survex.com>

	* buildmacosx.sh,lib/INSTALL.OSX,lib/svxedit_Info.plist.in: Create app
	  bundle for svxedit.

Wed Jan 28 03:26:00 GMT 2015  Olly Betts <olly@survex.com>

	* lib/INSTALL.OSX,lib/Info.plist.in: Add icons for other filetypes,
	  and run actions to load "plt" and "pos" into aven.

Wed Jan 28 03:22:41 GMT 2015  Olly Betts <olly@survex.com>

	* lib/icons/Makefile.am: Whitespace fix.

Wed Jan 28 03:22:08 GMT 2015  Olly Betts <olly@survex.com>

	* buildmacosx.sh,lib/icons/Makefile.am: Generate OS X .icns files for
	  all the filetypes and svxedit.

Wed Jan 28 03:13:36 GMT 2015  Olly Betts <olly@survex.com>

	* lib/icons/Makefile.am,lib/icons/png2iconset,lib/icons/svg2iconset:
	  Factor out conversion from png and svg to iconset.zip into helper
	  scripts.

Wed Jan 28 00:36:24 GMT 2015  Olly Betts <olly@survex.com>

	* NEWS: Update.

Tue Jan 27 23:23:26 GMT 2015  Olly Betts <olly@survex.com>

	* lib/INSTALL.OSX,src/aven.cc,src/aven.h: Add handlers so that files
	  can be loaded and printed from the finder on OS X.

Tue Jan 27 23:05:48 GMT 2015  Olly Betts <olly@survex.com>

	* src/dump3d.c: Report SEPARATOR used by the file being read.

Tue Jan 27 12:26:08 GMT 2015  Olly Betts <olly@survex.com>

	* lib/INSTALL.OSX: Add svxedit issue.

Tue Jan 27 12:20:14 GMT 2015  Olly Betts <olly@survex.com>

	* buildmacosx.sh,lib/INSTALL.OSX,lib/Info.plist.in,lib/icons/Makefile.am:
	  Add icon and file associations for .svx files, and add missing <dict>
	  and </dict> tags so the .3d association works better.

Tue Jan 27 09:57:41 GMT 2015  Olly Betts <olly@survex.com>

	* lib/icons/Makefile.am: Remove .iconset.zip files on maintainer-clean.

Mon Jan 26 13:35:46 GMT 2015  Olly Betts <olly@survex.com>

	* lib/icons/Makefile.am: Convert SVG to PNG with inkscape, as "convert"
	  loses transparency information.

Mon Jan 26 13:08:21 GMT 2015  Olly Betts <olly@survex.com>

	* lib/icons/aven.svg: Fix visual glitch in SVG icon for aven.  Noted
	  by David A. Riggs.

Mon Jan 26 13:05:59 GMT 2015  Olly Betts <olly@survex.com>

	* buildmacosx.sh: Use bzip2 to compress the disk image, which gives a
	  smaller download.  This means OS X 10.4 is required, but we probably
	  already need 10.5 because that's the minimum version which the
	  wxWidgets build supports by default.

Mon Jan 26 13:03:54 GMT 2015  Olly Betts <olly@survex.com>

	* buildmacosx.sh: Fix location of Aven.icns inside Aven.app.
	* buildmacosx.sh,lib/Info.plist.in,lib/icons/Makefile.am: Attempt to
	  add filetype info for 3d files.

Mon Jan 26 10:50:00 GMT 2015  Olly Betts <olly@survex.com>

	* lib/INSTALL.OSX,src/mainfrm.cc: On OS X, hide the status bar and tool
	  bar in full screen mode, as wx doesn't currently do this for us.

Mon Jan 26 08:44:17 GMT 2015  Olly Betts <olly@survex.com>

	* buildmacosx.sh: Use mkdir -p.

Mon Jan 26 08:33:14 GMT 2015  Olly Betts <olly@survex.com>

	* src/mainfrm.cc: Reduce flicker when mouse is moved to the top of the
	  screen in full screen mode and the menu bar reappears.

Mon Jan 26 08:31:17 GMT 2015  Olly Betts <olly@survex.com>

	* buildmacosx.sh,lib/INSTALL.OSX,lib/icons/Makefile.am: Add a custom
	  icon for the Mac OS X application bundle.

Mon Jan 26 04:55:39 GMT 2015  Olly Betts <olly@survex.com>

	* src/export.cc,src/export.h,src/printwx.cc: For export formats where
	  scaling is supporting, aven now actually uses the scale specified in
	  the export dialog (previously it ignored this and used 1:500).

Sat Jan 24 22:32:31 GMT 2015  Olly Betts <olly@survex.com>

	* buildmacosx.sh: Disable use of liblzma when building wxWidgets for
	  OS X, as this prevents the build from working on OS X 10.6.8.

Sat Jan 24 13:01:22 GMT 2015  Olly Betts <olly@survex.com>

	* src/gfxcore.cc,src/gfxcore.h: Factor out MAX_FRAMERATE.

Sat Jan 24 11:28:58 GMT 2015  Olly Betts <olly@survex.com>

	* src/gfxcore.cc: Fix presentation playback to work after the animation
	  changes.

Sat Jan 24 07:32:29 GMT 2015  Olly Betts <olly@survex.com>

	* src/: Merge OnStepOnceAnticlockwiseUpdate() and
	  OnStepOnceClockwiseUpdate().

Sat Jan 24 06:50:19 GMT 2015  Olly Betts <olly@survex.com>

	* src/guicontrol.cc: Disable stepping the rotation angle if animating,
	  not just if rotating.

Sat Jan 24 06:22:04 GMT 2015  Olly Betts <olly@survex.com>

	* src/gfxcore.cc,src/gfxcore.h: Reimplement animation so that it's
	  based on angular change per unit of elapsed time, rather than
	  averaging the time take for the last two scene redraws.  This gives
	  a more even animation in the face of variable load and scene redraw
	  time, and should be more consistent between platforms.
	* src/gfxcore.cc: Switch to a point of the compass during auto-rotation
	  now jumps straight there rather than the two animations fighting.
	* src/gfxcore.cc: Reduce the maximum auto-rotation speed, as the
	  previous limit was uselessly fast.

Sat Jan 24 04:49:33 GMT 2015  Olly Betts <olly@survex.com>

	* src/gfxcore.cc: Wrap the rotation angle to the range [0,360)
	  properly, rather than only if it's off by at most 360 either way.

Fri Jan 23 10:54:40 GMT 2015  Olly Betts <olly@survex.com>

	* buildmacosx.sh: Download wx from SF via redirecting link.  Thanks to
	  David A. Riggs.

Fri Jan 23 05:21:13 GMT 2015  Olly Betts <olly@survex.com>

	* src/gfxcore.cc: Fix comment typo.

Wed Jan 21 11:25:12 GMT 2015  Olly Betts <olly@survex.com>

	* buildmacosx.sh: The pathname of the mount point for the disk image
	  may a space.

Wed Jan 21 10:48:00 GMT 2015  Olly Betts <olly@survex.com>

	* lib/INSTALL.OSX,src/gfxcore.cc: On OS X, make custom cursors black
	  with a white outline to match the standard OS X cursor.

Wed Jan 21 10:18:50 GMT 2015  Olly Betts <olly@survex.com>

	* lib/INSTALL.OSX: Update status.

Wed Jan 21 10:15:02 GMT 2015  Olly Betts <olly@survex.com>

	* buildmacosx.sh: Build a static version of PROJ and use it.  Get wx
	  tarball from a sourceforge mirror as the wx ftp site has a
	  permissions problem.  Build wx with --disable-webview to avoid a
	  compilation failure.  Use wx-config --cc and --cxx to get the
	  compilers to use for building everything else, as wx adds options
	  to them which otherwise cause linking errors.

Wed Jan 21 09:41:10 GMT 2015  Olly Betts <olly@survex.com>

	* src/aboutdlg.cc: Fix "Close" button in about dialog under OS X.

Wed Jan 21 04:16:12 GMT 2015  Olly Betts <olly@survex.com>

	* configure.ac,debian/copyright,doc/manual.sgml: Update copyright
	  years.

Wed Jan 21 04:13:45 GMT 2015  Olly Betts <olly@survex.com>

	* NEWS: Update.

Tue Jan 20 20:36:02 GMT 2015  Olly Betts <olly@survex.com>

	* lib/INSTALL.OSX: Update for current status.

Tue Jan 20 20:33:52 GMT 2015  Olly Betts <olly@survex.com>

	* lib/INSTALL.OSX,src/mainfrm.cc: Make "About" menu item appear on OS
	  X.

Tue Jan 20 20:29:27 GMT 2015  Olly Betts <olly@survex.com>

	* src/mainfrm.cc: Fix short-cut for Full Screen mode on OS X.

Tue Jan 20 20:26:10 GMT 2015  Olly Betts <olly@survex.com>

	* src/datain.c,src/netbits.c,src/netbits.h,tests/: If the same leg is
	  repeated consecutively, average the readings and treat as a single
	  leg.

Sun Nov 23 18:49:52 GMT 2014  Olly Betts <olly@survex.com>

	* src/message.c: Avoid needless dropping of const qualifier via
	  strchr().

Sat Nov 15 10:43:36 GMT 2014  Olly Betts <olly@survex.com>

	* buildmacosx.sh: Default to building for x86_64, since modern Macs are
	  all 64 bit.

Tue Nov 11 08:50:18 GMT 2014  Olly Betts <olly@survex.com>

	* doc/manual.sgml: Remove $Id and $Date markers, as they don't get
	  expanded now we're using git.

Tue Nov 11 08:36:09 GMT 2014  Olly Betts <olly@survex.com>

	* tests/: Move the annotations for each test case out of cavern.tst and
	  into a comment in the first line of the .svx file which is the input
	  for the test.

Tue Nov 11 04:07:04 GMT 2014  Olly Betts <olly@survex.com>

	* tests/.gitignore: Ignore files produced by automake test machinery.

Tue Nov 11 04:05:16 GMT 2014  Olly Betts <olly@survex.com>

	* tests/back2.pos,tests/back2.svx,tests/cavern.tst: Extend test of fore
	  and back sights to test calibration of the back compass.

Fri Oct 17 00:55:04 GMT 2014  Olly Betts <olly@survex.com>

	* NEWS: Bump release date.

Fri Oct 17 00:53:25 GMT 2014  Olly Betts <olly@survex.com>

	* src/gettexttomsg.pl: Fix typo in generated code to suppress compiler
	  warnings, added since last release.

Fri Oct 17 00:38:21 GMT 2014  Olly Betts <olly@survex.com>

	* src/Makefile.am: Ship kml.h.

Fri Oct 17 00:25:53 GMT 2014  Olly Betts <olly@survex.com>

	* buildmacosx.sh: Update comment to note that wx3 is Unicode only.

Fri Oct 17 00:25:35 GMT 2014  Olly Betts <olly@survex.com>

	* buildmacosx.sh: Update to use wxWidgets 3.0.2.

Thu Oct 16 23:59:43 GMT 2014  Olly Betts <olly@survex.com>

	* lib/en_US.po: Translate new message.

Thu Oct 16 23:57:46 GMT 2014  Olly Betts <olly@survex.com>

	* lib/: Merge changes from survex.pot to *.po.

Thu Oct 16 23:56:51 GMT 2014  Olly Betts <olly@survex.com>

	* lib/survex.pot: Update source file references.

Thu Oct 16 23:48:31 GMT 2014  Olly Betts <olly@survex.com>

	* src/labelinfo.h,src/mainfrm.cc: Factor out code to show station name
	  or "anonymous station".

Thu Oct 16 23:47:50 GMT 2014  Olly Betts <olly@survex.com>

	* lib/survex.pot: Fix TRANSLATORS comment punctuation to match source
	  code.

Thu Oct 16 23:47:08 GMT 2014  Olly Betts <olly@survex.com>

	* src/extend.c,src/mainfrm.cc,src/sorterr.c: Fix message references
	  which I failed to update.

Thu Oct 16 11:15:24 GMT 2014  Olly Betts <olly@survex.com>

	* src/commands.c: Tweak code so one side of comparison is a constant.

Thu Oct 16 11:02:17 GMT 2014  Olly Betts <olly@survex.com>

	* NEWS,configure.ac: Update for 1.2.16.

Thu Oct 16 10:03:48 GMT 2014  Olly Betts <olly@survex.com>

	* lib/survex.pot,src/: Make measuring line work from anonymous
	  stations properly.  (Fixes #44)

Wed Oct 15 10:21:42 GMT 2014  Olly Betts <olly@survex.com>

	* src/mainfrm.h: Drop unnecessary forward declaration of class
	  LabelPlotCmp.

Fri Sep 19 11:05:26 GMT 2014  Olly Betts <olly@survex.com>

	* src/aboutdlg.cc,src/mainfrm.cc,src/printwx.cc: Calling Fit() on a
	  sizer is redundant where we also call SetSizeHints() on it.

Sat Sep 13 20:59:34 GMT 2014  Olly Betts <olly@survex.com>

	* lib/ca.po,lib/es.po: Apply translation updates from Adolfo Jayme via
	  launchpad.

Tue Sep 09 16:26:07 GMT 2014  Olly Betts <olly@survex.com>

	* NEWS: Update.

Tue Sep 09 16:13:00 GMT 2014  Olly Betts <olly@survex.com>

	* src/datain.c: Tiny code simplification.

Sun Sep 07 14:16:40 GMT 2014  Olly Betts <olly@survex.com>

	* survex.iss.in: More 'ru' to the list of official innosetup
	  translations.

Sat Sep 06 12:43:29 GMT 2014  Olly Betts <olly@survex.com>

	* survex.iss.in: Include Greek and Polish translations for the
	  installer.

Sun Aug 31 03:22:15 GMT 2014  Olly Betts <olly@survex.com>

	* doc/manual.sgml: Update list of codes for supported translations in
	  the manual.

Sun Aug 31 02:12:50 GMT 2014  Olly Betts <olly@survex.com>

	* src/message.c: Add handling for automatically selecting Greek and
	  Polish translations on Microsoft Windows.

Tue Aug 26 22:27:03 GMT 2014  Olly Betts <olly@survex.com>

	* lib/Makefile.am,lib/el.po,lib/pl.po: Add the start of translations
	  to Greek and Polish.

Sun Aug 24 12:49:31 GMT 2014  Olly Betts <olly@survex.com>

	* NEWS: Update from ChangeLog.

Sun Aug 24 06:13:10 GMT 2014  Olly Betts <olly@survex.com>

	* tests/: Add expected outputs for tests of nosurvey data style.

Sun Aug 24 06:06:54 GMT 2014  Olly Betts <olly@survex.com>

	* tests/: Add expected outputs for tests of cartesian data style.

Sat Aug 24 05:52:06 GMT 2014  Olly Betts <olly@survex.com>

	* lib/ru.po: More updates.

Thu Aug 21 02:22:41 GMT 2014  Olly Betts <olly@survex.com>

	* lib/ru.po: More updates.

Thu Aug 21 01:49:09 GMT 2014  Olly Betts <olly@survex.com>

	* lib/,src/cavern.c,tests/: Eliminate the "Done." message which cavern
	  outputs near the end - it doesn't really serve a useful purpose.

Thu Aug 21 01:28:43 GMT 2014  Olly Betts <olly@survex.com>

	* lib/merge-po: Add dropped messages with translations to
	  deadmessages.txt.

Thu Aug 21 01:08:50 GMT 2014  Olly Betts <olly@survex.com>

	* lib/: More translation updates.

Wed Aug 20 07:31:40 GMT 2014  Olly Betts <olly@survex.com>

	* lib/: More translation updates.

Wed Aug 20 05:28:20 GMT 2014  Olly Betts <olly@survex.com>

	* lib/,src/datain.c,src/img_hosted.c,src/printwx.cc,tests/badinc.out,
	  tests/badinc2.out,tests/badinc3.out: Merge two very similar
	  messages.

Wed Aug 20 01:50:07 GMT 2014  Olly Betts <olly@survex.com>

	* lib/ru.po,lib/zh_CN.po: Fill in some translations from the wxWidgets
	  po files.

Wed Aug 20 01:49:06 GMT 2014  Olly Betts <olly@survex.com>

	* lib/id.po: Adapt an existing translation in obvious way.

Wed Aug 20 00:02:59 GMT 2014  Olly Betts <olly@survex.com>

	* lib/: Merge changes from template.

Tue Aug 19 23:51:15 GMT 2014  Olly Betts <olly@survex.com>

	* lib/survex.pot: Update source references.

Tue Aug 19 12:21:49 GMT 2014  Olly Betts <olly@survex.com>

	* lib/survex.pot,src/: Add KML export (stations only currently).

Tue Aug 19 11:24:46 GMT 2014  Olly Betts <olly@survex.com>

	* src/export.cc: Take a const ref to the wxString for the label name
	  when exporting, to ensure the object is still valid when we call
	  mb_str() on it.

Tue Aug 19 08:26:11 GMT 2014  Olly Betts <olly@survex.com>

	* src/commands.c: Fix compiler warnings caused by previous change.

Sat Aug 17 01:36:50 GMT 2014  Olly Betts <olly@survex.com>

	* doc/manual.sgml,src/commands.c,tests/cs.svx,tests/csbad.out: Add
	  support for "*cs JTSK" and "*cs JTSK03".

Thu Aug 14 23:39:27 GMT 2014  Olly Betts <olly@survex.com>

	* src/guicontrol.cc: Fix to build against wxWidgets built with
	  assertions disabled.  Reported by Martin Sluka.

Thu Aug 14 23:29:20 GMT 2014  Olly Betts <olly@survex.com>

	* src/moviemaker.cc,src/moviemaker.h: Fix warnings from clang.
	  Reported by Martin Sluka.

Thu Aug 14 23:28:01 GMT 2014  Olly Betts <olly@survex.com>

	* src/: Rename methods which hide virtual methods in the parent class.
	  Reported by Martin Sluka.

Thu Aug 14 23:27:08 GMT 2014  Olly Betts <olly@survex.com>

	* src/gfxcore.cc: Remove constants which are no longer used.  Reported
	  by Martin Sluka.

Thu Aug 14 22:30:41 GMT 2014  Olly Betts <olly@survex.com>

	* src/getopt.h,src/gettexttomsg.pl: Fix warnings when compiling with
	  clang.  Reported by Martin Sluka.

Thu Aug 14 22:29:25 GMT 2014  Olly Betts <olly@survex.com>

	* src/log.cc,src/log.h: Fix log window under wxWidgets >= 2.9 to
	  include the system information before the first log message like it
	  does under wxWidgets 2.8.

Thu Aug 14 11:48:09 GMT 2014  Olly Betts <olly@survex.com>

	* doc/TODO.htm: Update for *cs being added.

Thu Aug 14 11:03:58 GMT 2014  Olly Betts <olly@survex.com>

	* NEWS,configure.ac: Update for 1.2.15.

Thu Aug 14 10:34:58 GMT 2014  Olly Betts <olly@survex.com>

	* doc/HACKING.htm,make_release: Update for building with latest Debian
	  packaged mingw cross compiler.

Mon Aug 04 10:34:19 GMT 2014  Olly Betts <olly@survex.com>

	* src/img.h: Improve documentation for img_ERROR_INFO.

Sun Aug 03 09:54:39 GMT 2014  Olly Betts <olly@survex.com>

	* survex.spec.in: Add run-time requirement on proj and proj-epsg for
	  survex package and on tk for svxedit package.

Fri Aug 01 19:42:00 GMT 2014  Olly Betts <olly@survex.com>

	* doc/manual.sgml,src/commands.c,tests/: Add support for "*cs
	  osgb:<two letter code>".

Sun Jul 27 14:25:17 GMT 2014  Olly Betts <olly@survex.com>

	* tests/cs.svx: Test that IJTSK and IJTSK03 are accepted as output
	  coordinate systems.

Sun Jul 27 12:17:47 GMT 2014  Olly Betts <olly@survex.com>

	* doc/manual.sgml,src/commands.c,tests/: Add support for "*cs ijtsk"
	  and "*cs ijtsk03".

Sun Jul 27 10:11:13 GMT 2014  Olly Betts <olly@survex.com>

	* doc/manual.sgml,src/commands.c,tests/cs.svx: Add support for
	  "*cs eur79z30" and *cs with epsg and esri codes.

Sun Jul 27 09:47:55 GMT 2014  Olly Betts <olly@survex.com>

	* src/commands.c: Make sure all proj strings have "+no_defs".

Sun Jul 27 09:46:53 GMT 2014  Olly Betts <olly@survex.com>

	* src/commands.c: Fix incorrect codes in proj string for S-MERC (all
	  are set to zero, so this change has no actual effect).

Sun Jul 27 07:09:41 GMT 2014  Olly Betts <olly@survex.com>

	* doc/manual.sgml,src/commands.c,tests/cs.svx: Add support for for
	  "*cs s-merc".

Sun Jul 27 06:27:50 GMT 2014  Olly Betts <olly@survex.com>

	* doc/manual.sgml,src/commands.c,tests/cs.svx,tests/csbad.out: Add
	  support for "*cs long-lat".

Sat Jul 26 07:06:50 GMT 2014  Olly Betts <olly@survex.com>

	* src/mainfrm.cc: Call EnableFullScreenView() if built with wx >= 3.1.0
	  - this improves the full screen mode experience on OS X 10.7 and
	  later.

Sat Jul 26 02:01:23 GMT 2014  Olly Betts <olly@survex.com>

	* src/: When in full screen mode, moving the mouse to the top of the
	  screen now makes the menu bar appear (and moving the mouse down again
	  makes it disappear).  This provides a non-shortcut way out of full
	  screen mode, as well as making it easier to perform other operations
	  while in full screen mode.

Fri Jul 25 08:47:01 GMT 2014  Olly Betts <olly@survex.com>

	* src/aven.cc: Don't persist full screen mode between runs - it's not a
	  standard behaviour of desktop programs, and it's too easy to go into
	  full screen mode from the menu and then not be able to get out again
	  because you don't know the required key shortcut.

Tue Jul 22 04:57:13 GMT 2014  Olly Betts <olly@survex.com>

	* tests/Makefile.am: Ship some missing .out files and compare.tst.

Tue Jul 22 04:52:44 GMT 2014  Olly Betts <olly@survex.com>

	* tests/inferplumbs.svx: Remove unused file containing the start of a
	  testcase for "*infer plumbs" - this isn't useful as we already test
	  this in cmd_infer.svx.

Tue Jul 22 04:50:23 GMT 2014  Olly Betts <olly@survex.com>

	* tests/: cavern.tst testcase back2 is now actually used.  Fix a bug
	  in this testcase, and extend it to cover a variant of the situation
	  reported as a bug in therion by Bill Gee to the therion list.

Fri Jul 11 21:58:11 GMT 2014  Olly Betts <olly@survex.com>

	* doc/manual.sgml: Note what coordinate systems *cs currently actually
	  supports.

Sun Jul 06 12:14:04 GMT 2014  Olly Betts <olly@survex.com>

	* doc/manual.sgml: Add missing "custom" to "*cs out" example.

Sat Jul 05 12:27:17 GMT 2014  Olly Betts <olly@survex.com>

	* src/glbitmapfont.cc: Fix to build on mingw.

Sat Jul 05 12:00:55 GMT 2014  Olly Betts <olly@survex.com>

	* configure.ac,src/Makefile.am: Error out in configure is PROJ isn't
	  found, and sort out how we pass -lproj to the linker properly.

Sat Jul 05 11:21:39 GMT 2014  Olly Betts <olly@survex.com>

	* src/commands.c: Fix '//' comment in C source.

Sat Jul 05 11:20:34 GMT 2014  Olly Betts <olly@survex.com>

	* make_release: Report correct line number for a // comment in a C
	  source file.

Sat Jul 05 02:11:07 GMT 2014  Olly Betts <olly@survex.com>

	* NEWS,configure.ac: Update for 1.2.14.

Fri Jul 04 12:57:12 GMT 2014  Olly Betts <olly@survex.com>

	* lib/: Merge changes from pot to po files.

Fri Jul 04 12:52:58 GMT 2014  Olly Betts <olly@survex.com>

	* lib/survex.pot,src/commands.c,tests/csbad.out: If proj fails to
	  handle a custom cs description, report pj_strerrno().

Fri Jul 04 12:41:40 GMT 2014  Olly Betts <olly@survex.com>

	* lib/,src/commands.c: Fix typo in two recently added messages; drop
	  message which is no longer used.

Fri Jul 04 12:33:33 GMT 2014  Olly Betts <olly@survex.com>

	* lib/survex.pot,src/commands.c,tests/cavern.tst,tests/cs.svx,
	  tests/csbad.out: Issue an error is a station has already been fixed
	  when *cs is first used.

Fri Jul 04 11:18:33 GMT 2014  Olly Betts <olly@survex.com>

	* lib/: Update translations.

Fri Jul 04 10:53:34 GMT 2014  Olly Betts <olly@survex.com>

	* tests/cavern.tst: Use "cmp -s" in another case to quietly compare
	  files.

Fri Jul 04 10:47:44 GMT 2014  Olly Betts <olly@survex.com>

	* tests/cavern.tst: Shows a diff of expected to actual output, not
	  actual to expected, as the latter is confusing (at least to me).

Fri Jul 04 10:37:27 GMT 2014  Olly Betts <olly@survex.com>

	* lib/survex.pot,src/commands.c,tests/cavern.tst,
	  tests/omitfixaroundsolve.out,tests/omitfixaroundsolve.svx: In the
	  case of more than one *fix without coordinates, still actually fix
	  the second and subsequent ones, to avoid then triggering bogus errors
	  about unconnected surveys.

Thu Jul 03 12:57:00 GMT 2014  Olly Betts <olly@survex.com>

	* lib/survex.pot,src/commands.c,tests/cavern.tst,
	  tests/omitfixaroundsolve.out,tests/omitfixaroundsolve.svx: If there's
	  more than one *fix command with coordinates, the station name of the
	  previous one, plus the file and line number where it was.

Thu Jul 03 12:12:05 GMT 2014  Olly Betts <olly@survex.com>

	* src/: Add compile_error() and compiler_warning() variants which
	  take a filename and line number, or a prefix to get the filename
	  and line number from.

Thu Jul 03 06:39:45 GMT 2014  Olly Betts <olly@survex.com>

	* lib/en_US.po: Update for new messages.

Thu Jul 03 06:33:12 GMT 2014  Olly Betts <olly@survex.com>

	* lib/: Merge changes for survex.pot.

Thu Jul 03 06:31:49 GMT 2014  Olly Betts <olly@survex.com>

	* lib/extract-msgs.pl: Handle TRANSLATORS comments spread over
	  multiple '//' comments.

Thu Jul 03 06:30:35 GMT 2014  Olly Betts <olly@survex.com>

	* lib/survex.pot: Update from sources.

Wed Jul 02 23:21:30 GMT 2014  Olly Betts <olly@survex.com>

	* src/findentrances.cc: Add TRANSLATORS comment.

Wed Jul 02 13:20:16 GMT 2014  Olly Betts <olly@survex.com>

	* NEWS: Update.

Wed Jul 02 13:14:17 GMT 2014  Olly Betts <olly@survex.com>

	* lib/survex.pot,src/: If the 3d file specifies a coordinate system,
	  then use it for exporting to formats which need to know (currently
	  GPX).  If the input file doesn't specify, allow the user to enter
	  one in the export dialog.

Wed Jul 02 12:03:19 GMT 2014  Olly Betts <olly@survex.com>

	* src/netskel.c: If there's an output coordinate system set, write it
	  to the 3d file.

Wed Jul 02 09:32:39 GMT 2014  Olly Betts <olly@survex.com>

	* src/dump3d.c: If there's a coordinate system specified, report it.

Wed Jul 02 09:31:48 GMT 2014  Olly Betts <olly@survex.com>

	* doc/3dformat.htm: Update format doc to mention coordinate system.

Wed Jul 02 08:59:07 GMT 2014  Olly Betts <olly@survex.com>

	* src/img.c,src/img.h: Add ability to store a proj string describing
	  the coordinate system in use in 3d v8 files.

Tue Jul 01 12:15:37 GMT 2014  Olly Betts <olly@survex.com>

	* NEWS: Update.

Tue Jul 01 12:14:56 GMT 2014  Olly Betts <olly@survex.com>

	* doc/manual.sgml: Expand documentation for *CS.

Tue Jul 01 09:54:52 GMT 2014  Olly Betts <olly@survex.com>

	* src/commands.c,tests/: Fix handling of *fix with no coordinates
	  followed by *solve and then another *fix with no coorindates not to
	  access freed memory.

Tue Jul 01 07:47:55 GMT 2014  Olly Betts <olly@survex.com>

	* .gitignore: Update.

Sun Jun 29 13:28:19 GMT 2014  Olly Betts <olly@survex.com>

	* src/netskel.c: If a coordinate system has been specified, don't
	  invent a fixed point if none exists like we do if the coordinate
	  system isn't specified.

Sun Jun 29 10:29:58 GMT 2014  Olly Betts <olly@survex.com>

	* lib/survex.pot,src/commands.c: Reject *fix without coordinates when a
	  coordinate system has been specified - defaulting to (0,0,0) in this
	  case doesn't make sense.

Thu Jun 26 14:57:00 GMT 2014  Olly Betts <olly@survex.com>

	* lib/survex.pot,src/,tests/: More work on *cs.

Tue Jun 24 12:01:32 GMT 2014  Olly Betts <olly@survex.com>

	* src/commands.c: Check !p->next before comparing with p->next->meta.

Tue Jun 24 11:58:06 GMT 2014  Olly Betts <olly@survex.com>

	* src/commands.c: Fix comment typo.

Sun Jun 22 07:37:26 GMT 2014  Olly Betts <olly@survex.com>

	* src/commands.c: Fix warning in recently added code for "*cs".

Sun Jun 22 07:36:50 GMT 2014  Olly Betts <olly@survex.com>

	* NEWS,src/export.cc: Fix exporting of passage tubes in elevations and
	  extended elevations - previously up and down were getting drawn
	  across the page!

Sun Jun 15 11:39:15 GMT 2014  Olly Betts <olly@survex.com>

	* NEWS: Update.

Sun Jun 15 11:33:25 GMT 2014  Olly Betts <olly@survex.com>

	* doc/manual.sgml: Update stats about CUCC Austria data.

Sun Jun 15 11:26:43 GMT 2014  Olly Betts <olly@survex.com>

	* src/commands.c: Fix comment typo.

Sun Jun 15 08:52:37 GMT 2014  Olly Betts <olly@survex.com>

	* src/: Add ability to zoom to a rubber-banded box - use Shift+Left
	  mouse button drag.  Releasing the left mouse button after the drag is
	  started changes the box to be centred on the start point.

Sat Jun 14 11:57:39 GMT 2014  Olly Betts <olly@survex.com>

	* doc/manual.sgml,lib/survex.pot,src/commands.c: Add a *cs command to
	  set the coordinate system.  Currently only the parsing part is
	  implemented.

Thu Jun 12 14:23:00 GMT 2014  Olly Betts <olly@survex.com>

	* src/gla-gl.cc: Support alpha in SetColour(gla_colour), since we use
	  that in some cases.

Mon Jun 09 07:48:34 GMT 2014  Olly Betts <olly@survex.com>

	* src/mainfrm.cc: Turn off live-update while dragging the sash - it
	  just looks clunky except on an ultra-fast machine.  Also, turn off
	  the 3D border for the splitter window (though it wasn't being shown
	  as such under wxGTK anyway).

Sun Jun 08 14:44:17 GMT 2014  Olly Betts <olly@survex.com>

	* NEWS: Update.

Sun Jun 08 12:13:43 GMT 2014  Olly Betts <olly@survex.com>

	* src/gfxcore.cc: Fix the conditions on which "Cancel measuring line"
	  is enabled - previously it was hard to actually cancel it via the
	  menu.  Reported by Hugh St Lawrence.

Sat Jun 07 07:03:59 GMT 2014  Olly Betts <olly@survex.com>

	* src/datain.c: Move comments next to the code that they relate to.

Sat Jun 07 07:03:09 GMT 2014  Olly Betts <olly@survex.com>

	* src/datain.c: Set pcs->infer for Compass DAT in terms of INFER_*
	  constants rather than to the literal 7.

Sat Jun 07 06:55:55 GMT 2014  Olly Betts <olly@survex.com>

	* src/datain.c: Remove superfluous call to skipblanks() before
	  get_token().

Sat Jun 07 06:35:21 GMT 2014  Olly Betts <olly@survex.com>

	* src/commands.c,src/commands.h: Refactor to provide new
	  get_token_no_blanks() function which is like get_token() but doesn't
	  skip blanks first.

Wed Jun 04 08:49:30 GMT 2014  Olly Betts <olly@survex.com>

	* src/gfxcore.cc,src/gla-gl.cc,src/gla.h: Use col_WHITE to specify we
	  want to draw something in white.

Wed Jun 04 07:14:41 GMT 2014  Olly Betts <olly@survex.com>

	* src/datain.c,tests/: Add support for 'L' flag (exclude from length)
	  in Compass .dat files - this handled in the same way as the
	  "DUPLICATE" flag in .svx files.

Mon Jun 02 12:21:43 GMT 2014  Olly Betts <olly@survex.com>

	* doc/cad3d.sgml: Add link to "Related Tools" section of the Survex web
	  site in the section about SpeloGen.

Mon Jun 02 12:18:30 GMT 2014  Olly Betts <olly@survex.com>

	* NEWS: Update.

Mon Jun 02 12:08:39 GMT 2014  Olly Betts <olly@survex.com>

	* Makefile.am: (Microsoft Windows version) Include dump3d in the
	  installer.

Sun Jun 01 11:45:36 GMT 2014  Olly Betts <olly@survex.com>

	* src/mainfrm.h: Remove unused default parameter value from
	  MainFrm::LoadData().

Sun Jun 01 11:35:56 GMT 2014  Olly Betts <olly@survex.com>

	* src/mainfrm.cc,src/mainfrm.h: Pass wxString by const reference in a
	  couple of places where we weren't.

Sat May 31 00:47:36 GMT 2014  Olly Betts <olly@survex.com>

	* src/gfxcore.cc: Re-wrap two comments.

Mon May 26 11:07:58 GMT 2014  Olly Betts <olly@survex.com>

	* lib/: Translate "Plan" in languages where we already have a suitable
	  similar translation.

Sun May 25 10:42:53 GMT 2014  Olly Betts <olly@survex.com>

	* lib/survex.pot,src/gfxcore.cc: Show special for views from
	  above and below in Aven, instead of always saying "Elevation".

Wed May 21 07:19:52 GMT 2014  Olly Betts <olly@survex.com>

	* lib/de.po,lib/de_CH.po: Abbreviate "Blickrichtung" so it doesn't
	  overfill the space available in the aven UI.

Tue May 20 02:03:08 GMT 2014  Olly Betts <olly@survex.com>

	* NEWS: Update.

Tue May 20 01:59:27 GMT 2014  Olly Betts <olly@survex.com>

	* NEWS: Correct "SURVEX_LANG" to "SURVEXLANG" in old NEWS entry.

Tue May 20 01:55:39 GMT 2014  Olly Betts <olly@survex.com>

	* tests/smoke.tst: Add regression test for aven segfault when used on
	  a system set to use a language which aven doesn't support (this bug
	  was fixed some time ago, but we want to ensure it doesn't reappear).

Tue May 20 01:44:59 GMT 2014  Olly Betts <olly@survex.com>

	* tests/smoke.tst: Check that --help and --version don't produce
	  output on stderr.

Mon May 19 21:43:08 GMT 2014  Olly Betts <olly@survex.com>

	* src/printwx.cc: Fix cancel to work on print/export dialog, broken
	  by changes in 1.2.13.  (Reported by Brian Clipstone)

Sun May 18 12:03:05 GMT 2014  Olly Betts <olly@survex.com>

	* configure.ac,src/glbitmapfont.cc,src/glbitmapfont.h: For platforms
	  which support mmap(), just mmap the extra font data, which on Linux
	  seems to typically be about twice as quick as loading it via fread()
	  or read().  For other platforms, use read() instead of fread(), since
	  that seems fractionally faster, and means more code in common with
	  the mmap case.

Sun May 18 07:01:23 GMT 2014  Olly Betts <olly@survex.com>

	* src/glbitmapfont.cc: Fix signed/unsigned comparison warning.

Sat May 17 06:36:29 GMT 2014  Olly Betts <olly@survex.com>

	* src/glbitmapfont.cc,src/glbitmapfont.h: Use an array of offsets to
	  each character, rather than a array of pointers, since offsets can
	  be 32 bit which saves 256KB on 64 bit platforms.

Thu May 15 06:20:07 GMT 2014  Olly Betts <olly@survex.com>

	* src/gfxcore.cc: Fix wx assertion failures when showing hit test
	  debug view on platforms such as 64-bit Linux.

Thu May 15 04:45:23 GMT 2014  Olly Betts <olly@survex.com>

	* tests/cavern.tst: Fix cavern.tst to run under valgrind during "make
	  distcheck".

Thu May 15 03:00:27 GMT 2014  Olly Betts <olly@survex.com>

	* tests/equatenosuchstn.out,tests/surveytypo.out: Update expected
	  output to match recent changes to messages.

Thu May 15 02:28:19 GMT 2014  Olly Betts <olly@survex.com>

	* NEWS,configure.ac: Update for 1.2.13.

Wed May 14 04:02:58 GMT 2014  Olly Betts <olly@survex.com>

	* lib/Bulgarian.isl,lib/Makefile.am,survex.iss.in: (Microsoft Windows
	  version) Include Bulgarian and Russian translations in the
	  installer.

Tue May 13 12:21:32 GMT 2014  Olly Betts <olly@survex.com>

	* NEWS: Update from ChangeLog.

Tue May 13 12:13:21 GMT 2014  Olly Betts <olly@survex.com>

	* src/: Fix aven --print to wait for printing to happen before exiting
	  (previously it would exit right after opening the print dialog, so
	  you couldn't actually print anything out).

Tue May 13 11:44:09 GMT 2014  Olly Betts <olly@survex.com>

	* src/printwx.h: Fix test for libgnomeprint, and add test for GtkPrint.

Mon May 12 13:13:55 GMT 2014  Olly Betts <olly@survex.com>

	* src/gfxcore.cc,src/gfxcore.h,src/guicontrol.cc: Add "fat finger
	  mode", toggled by pressing F2, to allow investigating if increasing
	  the minimum pointer-station threshold helps Hugh's problems with
	  using aven on a touch screen device.

Mon May 12 06:38:01 GMT 2014  Olly Betts <olly@survex.com>

	* NEWS: Update from ChangeLog.

Sun May 11 08:24:23 GMT 2014  Olly Betts <olly@survex.com>

	* src/gfxcore.cc: Use wxString::Format() instead of sprintf().

Sun May 11 06:03:01 GMT 2014  Olly Betts <olly@survex.com>

	* src/gfxcore.cc: Create the empty hit-test grid datastructure lazily,
	  to minimising start-up time.

Sun May 11 06:01:24 GMT 2014  Olly Betts <olly@survex.com>

	* src/guicontrol.cc: Pressing F4 now allows the user to toggle
	  wxWidgets assertion messages off and back on.

Sat May 10 23:22:37 GMT 2014  Olly Betts <olly@survex.com>

	* make_release: Compile C files in mingw build with optimisation on.

Sat May 10 03:29:48 GMT 2014  Olly Betts <olly@survex.com>

	* lib/,src/listpos.c: Change another "prefix" in a message to "survey
	  name".

Sat May 10 02:58:26 GMT 2014  Olly Betts <olly@survex.com>

	* tests/cavern.tst: Check number of errors returned by all testcases
	  expected to fail which give an error count.

Sat May 10 02:21:42 GMT 2014  Olly Betts <olly@survex.com>

	* tests/cavern.tst: Fix tests to work when builddir != srcdir.

Sat May 10 02:20:19 GMT 2014  Olly Betts <olly@survex.com>

	* src/glbitmapfont.cc: Fix compiler warning from GCC.

Sat May 10 00:08:15 GMT 2014  Olly Betts <olly@survex.com>

	* tests/: Add regression test 'reenterlots' for the fix in e1a66da.

Fri May 09 12:58:26 GMT 2014  Olly Betts <olly@survex.com>

	* tests/doubleinc.out: Fix testsuite for change to message in last
	  commit but one.

Fri May 09 12:54:41 GMT 2014  Olly Betts <olly@survex.com>

	* lib/: Merge changes from survex.pot to the po files.

Fri May 09 12:50:16 GMT 2014  Olly Betts <olly@survex.com>

	* lib/survex.pot,src/commands.c: Say "survey" instead of "prefix level"
	  in the warning about reentering one.
	* lib/survex.pot,src/commands.c: After 5 warnings about reentering a
	  survey we give up warning about that, but we used to keep reporting
	  where the survey was originally entered - this secondary diagnostic
	  message is now silenced when the main message is.

Fri May 09 11:49:29 GMT 2014  Olly Betts <olly@survex.com>

	* src/commands.c,tests/: For ages cavern has warned if you reentered
	  a survey, but this warning was suppressed if it occurred at the
	  same line of the same file as the survey was first entered, which can
	  only happen if you include the same survey file more than once, which
	  isn't a sensible thing to do for a file with actual survey data in
	  (you might reasonably do it to set up survey grade details or
	  something like that).  The warning is now given in this situation
	  too.

Fri May 09 11:42:43 GMT 2014  Olly Betts <olly@survex.com>

	* tests/anonstn.out,tests/anonstn.pos,tests/anonstn.svx: Test that
	  "..." anon station works.

Fri May 09 09:42:11 GMT 2014  Olly Betts <olly@survex.com>

	* src/message.c: Add handling for MS Windows LANG_RUSSIAN code.

Fri May 09 09:41:23 GMT 2014  Olly Betts <olly@survex.com>

	* lib/de.po,lib/de_CH.po: Attempt to update "Präfix" to
	  "Vermessungsnamen" in fuzzy messages.

Fri May 09 07:53:12 GMT 2014  Olly Betts <olly@survex.com>

	* src/gfxcore.cc,src/gfxcore.h,src/guicontrol.cc: Add "hit test debug"
	  mode, which shows the hit test grid and how many entries are in each
	  box (toggled by F3).

Fri May 09 07:50:15 GMT 2014  Olly Betts <olly@survex.com>

	* src/gfxcore.cc: Increase the threshold for how close the pointer
	  needs to be to a station from 5 pixels to 7 to try to help
	  touchscreen users.  Reported by Hugh St Lawrence.

Fri May 09 07:46:12 GMT 2014  Olly Betts <olly@survex.com>

	* src/gfxcore.cc: Divide evenly over the full number of hittest grid
	  boxes, rather than not really using the final box in each direction.

Fri May 09 07:44:26 GMT 2014  Olly Betts <olly@survex.com>

	* src/gfxcore.cc: Invalidate the hit-test grid when surface or
	  underground legs are toggled on or off.

Fri May 09 03:31:55 GMT 2014  Olly Betts <olly@survex.com>

	* src/cad3d.c: Whitespace tweak.

Fri May 09 03:30:53 GMT 2014  Olly Betts <olly@survex.com>

	* lib/merge-po: If a msgid has changed, use the old msgstr for that
	  msgno and automatically mark it as fuzzy.

Fri May 09 03:27:00 GMT 2014  Olly Betts <olly@survex.com>

	* lib/,src/cavern.h,src/commands.c,tests/badbegin.out: Improve cavern
	  messages which talk about "tags" and/or "prefixes" in *begin and *end
	  commands to instead talk about "survey names".

Fri May 09 00:30:14 GMT 2014  Olly Betts <olly@survex.com>

	* lib/: Merge template changes into .po files.

Fri May 09 00:15:46 GMT 2014  Olly Betts <olly@survex.com>

	* lib/extract-msgs.pl,lib/survex.pot,src/: Insert "TRANSLATORS"
	  comments into source code.

Mon May 05 05:53:01 GMT 2014  Olly Betts <olly@survex.com>

	* .gitignore,lib/Makefile.am,lib/ru.po: Add the start of a Russian
	  translation, with messages take from therion.

Mon May 05 00:01:19 GMT 2014  Olly Betts <olly@survex.com>

	* lib/fr.po: Minor updates.

Mon Apr 14 04:22:03 GMT 2014  Olly Betts <olly@survex.com>

	* NEWS,configure.ac: Update for 1.2.12.

Mon Apr 14 04:15:58 GMT 2014  Olly Betts <olly@survex.com>

	* src/printwx.cc: Tidy up the appearance of the "compass" and
	  "elevation on" arrow.

Mon Apr 14 04:15:07 GMT 2014  Olly Betts <olly@survex.com>

	* src/printwx.cc: Move the numbers below the scale bar down a little
	  so that they don't overlap the scale bar ticks.

Mon Apr 14 04:03:05 GMT 2014  Olly Betts <olly@survex.com>

	* src/printwx.cc: Set the clipping region after we draw the page
	  border and info box to avoid clipping the border in print preview.

Mon Apr 14 03:40:54 GMT 2014  Olly Betts <olly@survex.com>

	* src/printwx.cc: Fix printing with wx3.0 - 0 width lines don't appear
	  (before they would be as thin as possible) and we need to reset the
	  brush after setting it to transparent to draw a non-filled ellipse.

Mon Apr 14 00:58:47 GMT 2014  Olly Betts <olly@survex.com>

	* lib/survex-aven.desktop,lib/survex-svxedit.desktop: Add "Keywords:"
	  entry to .desktop files.

Sat Mar 15 11:37:32 GMT 2014  Olly Betts <olly@survex.com>

	* src/Makefile.am: Update findentrances comment.

Sat Mar 15 11:26:12 GMT 2014  Olly Betts <olly@survex.com>

	* NEWS: Update.

Sat Mar 15 11:23:54 GMT 2014  Olly Betts <olly@survex.com>

	* survex.spec.in: Update dependencies to wxWidgets3 packages.

Sat Mar 15 10:21:17 GMT 2014  Olly Betts <olly@survex.com>

	* survex.spec.in: Add proj-devel to BuildRequires.

Thu Feb 27 23:15:19 GMT 2014  Olly Betts <olly@survex.com>

	* configure.ac: Enable large file support, mostly to support filing
	  systems which return 64 bit inode values, such as CIFS mounts.

Mon Feb 17 22:48:33 GMT 2014  Olly Betts <olly@survex.com>

	* configure.ac,src/moviemaker.cc: Fix to work with libav 10.  Reported
	  by Moritz Muehlenhoff in <http://bugs.debian.org/739332>.

Mon Feb 10 22:48:50 GMT 2014  Olly Betts <olly@survex.com>

	* src/osdepend.c: Don't use isalpha() for checking drive letters as
	  it's locale dependent.

Mon Feb 10 22:48:29 GMT 2014  Olly Betts <olly@survex.com>

	* lib/de.po,lib/de_CH.po: Translation updates.

Mon Feb 10 21:23:12 GMT 2014  Olly Betts <olly@survex.com>

	* src/mainfrm.cc: Fix measuring line to show change in altitude rather
	  than altitude (broken in 1.2.11).  Reported by Brian Clipstone.

Thu Jan 30 02:10:41 GMT 2014  Olly Betts <olly@survex.com>

	* src/filename.c: Comment tweak.

Thu Jan 30 02:10:21 GMT 2014  Olly Betts <olly@survex.com>

	* lib/bg.po,lib/de_CH.po,lib/id.po: Translation updates.

Wed Jan 29 21:42:58 GMT 2014  Olly Betts <olly@survex.com>

	* lib/: Translation updates.

Wed Jan 29 21:03:14 GMT 2014  Olly Betts <olly@survex.com>

	* src/moviemaker.cc: Fix to build when avcodec_free_frame() isn't
	  available.

Tue Jan 28 01:57:57 GMT 2014  Olly Betts <olly@survex.com>

	* NEWS: More changes for 1.2.11.

Tue Jan 28 01:34:15 GMT 2014  Olly Betts <olly@survex.com>

	* lib/Makefile.am,lib/make-pixel-font,src/glbitmapfont.cc,
	  src/glbitmapfont.h: Embed the font data for the first 256 Unicode
	  codepoints into the compiled aven binary to reduce start up
	  overhead.  Any additional codepoints are loaded from a data file
	  only if/when a character >= U+100 is actually needed (as before).

Tue Jan 28 00:08:18 GMT 2014  Olly Betts <olly@survex.com>

	* src/gfxcore.cc,src/gfxcore.h: No need to dynamically allocate
	  m_Pens.

Mon Jan 27 20:25:39 GMT 2014  Olly Betts <olly@survex.com>

	* src/gfxcore.cc: Don't default to percent gradient.

Mon Jan 27 11:44:49 GMT 2014  Olly Betts <olly@survex.com>

	* NEWS,configure.ac: Update for 1.2.11.

Mon Jan 27 11:16:27 GMT 2014  Olly Betts <olly@survex.com>

	* make_release: Run "make check" under valgrind.

Mon Jan 27 11:15:17 GMT 2014  Olly Betts <olly@survex.com>

	* src/cad3d.c,src/str.c,src/str.h: Rename s_cat_len() to s_catlen()
	  for consistency with s_catchar().

Mon Jan 27 11:13:31 GMT 2014  Olly Betts <olly@survex.com>

	* make_release: Add simple check for // comments in C sources.
	* make_release: Before release, build with -Werror to catch any
	  warnings which may have been missed.

Mon Jan 27 10:25:02 GMT 2014  Olly Betts <olly@survex.com>

	* src/: Make cad3d remap control characters and spaces in station
	  names when generating PLT output in the same way aven does.

Mon Jan 27 07:43:27 GMT 2014  Olly Betts <olly@survex.com>

	* NEWS: Update.

Mon Jan 27 06:01:15 GMT 2014  Olly Betts <olly@survex.com>

	* lib/,src/: Add support for showing percentage gradient in the tilt
	  indicator in aven.  Show the units (degrees, grads, or percent) for
	  the tilt and bearing indicators.

Mon Jan 27 05:40:04 GMT 2014  Olly Betts <olly@survex.com>

	* src/mainfrm.cc: Fix GCC warnings.

Mon Jan 27 05:37:02 GMT 2014  Olly Betts <olly@survex.com>

	* src/glbitmapfont.cc,src/glbitmapfont.h:
	  BitmapFont::get_text_extent() now uses the width of all glyphs,
	  rather than assuming all those > BITMAPFONT_MAX_CHAR have width 16.

Mon Jan 27 05:32:12 GMT 2014  Olly Betts <olly@survex.com>

	* src/glbitmapfont.cc: Fix writing of Unicode characters above
	  BITMAPFONT_MAX_CHAR (which is 256 currently).

Mon Jan 27 00:44:30 GMT 2014  Olly Betts <olly@survex.com>

	* src/gfxcore.cc: Try to work around measuring line redraw issues on
	  Microsoft Windows by redrawing the whole window, which doesn't
	  seem to be measurably slower.

Mon Jan 27 00:21:30 GMT 2014  Olly Betts <olly@survex.com>

	* lib/: Translation updates.

Sun Jan 26 23:50:31 GMT 2014  Olly Betts <olly@survex.com>

	* doc/manual.sgml: Add missing quantities to the list documented as
	  accepted by *units: LEFT, RIGHT, UP/CEILING, DOWN/FLOOR (missing
	  entirely); BACKCOMPASS/BACKBEARING, BACKCLINO/BACKGRADIENT (missing
	  from the main list, mentioned in list of the units that can be set
	  for them); COUNT (missing alternative name for COUNTER); DX/EASTING,
	  DY/NORTHING, DZ/ALTITUDE (incorrectly listed as X, Y, Z).  Reported
	  by Jonny Prouty.

Sun Jan 26 23:48:19 GMT 2014  Olly Betts <olly@survex.com>

	* src/commands.c: If *units is used to set units for LEVEL, PLUMB, or
	  POSITION, give an error rather than quietly ignore the attempt.
	* tests/: New regression testcase bad_units_qlist.

Sun Jan 26 23:35:18 GMT 2014  Olly Betts <olly@survex.com>

	* tests/bad_units_factor.svx,tests/cavern.tst: Test that "*units
	  backclino 0 percent" gives an error about the factor being zero.
	* tests/Makefile.am,tests/bad_units_factor.out: Add expected output
	  to make sure we're getting the errors we expect, not just the
	  expected number of errors.

Fri Jan 24 06:20:49 GMT 2014  Olly Betts <olly@survex.com>

	* lib/de.po,lib/de_CH.po: Update.

Fri Jan 24 05:08:19 GMT 2014  Olly Betts <olly@survex.com>

	* src/gfxcore.cc: Don't crash with assertion failure when showing
	  passages for a cave with no vertical extent.  Reported by Jonny
	  Prouty.

Fri Jan 24 05:07:34 GMT 2014  Olly Betts <olly@survex.com>

	* src/moviemaker.cc: Fix to build again with libav/ffmpeg.

Tue Jan 23 19:52:21 GMT 2014  Olly Betts <olly@survex.com>

	* src/gfxcore.cc: Simplify accounting for size of blobs on measuring
	  line.

Thu Jan 23 11:42:01 GMT 2014  Olly Betts <olly@survex.com>

	* src/moviemaker.cc,src/moviemaker.h: Fix to actually build without
	  libav/ffmpeg.

Thu Jan 23 11:34:30 GMT 2014  Olly Betts <olly@survex.com>

	* lib/,src/: Make all uses of unit names translatable.

Tue Jan 21 12:23:06 GMT 2014  Olly Betts <olly@survex.com>

	* lib/fr.po: Merge translation updates from Eric Madelaine.

Tue Jan 21 11:31:22 GMT 2014  Olly Betts <olly@survex.com>

	* lib/: More translation updates.

Tue Jan 21 10:32:08 GMT 2014  Olly Betts <olly@survex.com>

	* lib/Makefile.am,lib/generate-po-todo: Add script and makefile target
	  to pick out the messages from each po file which need attention.

Tue Jan 21 10:30:45 GMT 2014  Olly Betts <olly@survex.com>

	* lib/survex.pot,src/mainfrm.cc: Allow "m" and "ft" suffixes to be
	  translated.

Tue Jan 21 04:14:55 GMT 2014  Olly Betts <olly@survex.com>

	* doc/TODO.htm: Remove things which have now been done, and reorganise
	  the rest.

Tue Jan 21 03:48:07 GMT 2014  Olly Betts <olly@survex.com>

	* src/message.c: On Microsoft Windows 2000 and newer, use
	  GetUserDefaultUILanguage() to get the UI language to use.  For older
	  versions, continue to use GetUserDefaultLCID().

Tue Jan 21 02:29:06 GMT 2014  Olly Betts <olly@survex.com>

	* lib/,src/avenprcore.cc,src/printwx.cc: Change term "info box" to
	  "legend".

Tue Jan 21 02:15:38 GMT 2014  Olly Betts <olly@survex.com>

	* src/mainfrm.cc,src/mainfrm.h: If full screen, don't recreate the
	  side panel when a new file is opened (e.g. via Ctrl+O).

Mon Jan 20 05:33:04 GMT 2014  Olly Betts <olly@survex.com>

	* NEWS: Update.

Mon Jan 20 04:54:28 GMT 2014  Olly Betts <olly@survex.com>

	* lib/bg.po,lib/de.po,lib/de_CH.po: More translation updates.

Sun Jan 19 01:44:44 GMT 2014  Olly Betts <olly@survex.com>

	* lib/,src/netskel.c,tests/: Drop "between nodes" from the progress
	  messages while solving the survey network, as the extra words don't
	  make the meaning clearer, and "node" doesn't mean exactly the same
	  here as the summary of nodes printed at the end of processing, which
	  is a bit confusing.

Sun Jan 19 01:31:54 GMT 2014  Olly Betts <olly@survex.com>

	* lib/: More translation updates.

Sun Jan 19 00:51:33 GMT 2014  Olly Betts <olly@survex.com>

	* lib/po-to-msg.pl: Fix menu shortcut check to allow for non-ASCII
	  shortcuts.  Remove code to check for menu shortcuts marked with '@'
	  as we no longer do that.

Sat Jan 18 23:24:47 GMT 2014  Olly Betts <olly@survex.com>

	* buildmacosx.sh: Update to use wx 3.0.0, and add a checksum check for
	  the downloaded wx sources.  Thanks to David A. Riggs for his work on
	  getting the Mac OS X build going with wx 3.0.0.

Sat Jan 18 23:09:12 GMT 2014  Olly Betts <olly@survex.com>

	* src/gla-gl.cc: Split log_fl_error helper function out of
	  CHECK_GL_ERROR, which will reduce code size and also the number of
	  deprecation warnings about gluErrorString on Mac OS X 10.9.

Sat Jan 18 22:49:02 GMT 2014  Olly Betts <olly@survex.com>

	* lib/en_US.po: Translate "elevation" to "profile" in a couple of
	  places where we weren't.

Sat Jan 18 22:48:01 GMT 2014  Olly Betts <olly@survex.com>

	* src/message.c: Hook up Indonesian translation to be used when
	  Windows is set to Indonesian.

Sat Jan 18 22:47:20 GMT 2014  Olly Betts <olly@survex.com>

	* lib/checkshortcut.pl: Fix shortcut checking to allow for non-ASCII
	  shortcuts.

Sat Jan 18 22:45:50 GMT 2014  Olly Betts <olly@survex.com>

	* lib/Makefile.am,lib/bg.po,src/message.c: Add start of bulgarian
	  translation, with messages take from therion.

Fri Jan 17 07:39:48 GMT 2014  Olly Betts <olly@survex.com>

	* src/printwx.cc: Include wx headers before ISO C/C++ ones, to try to
	  fix build failure on OS X 10.9 with wx 3.0.0.

Fri Jan 17 07:27:34 GMT 2014  Olly Betts <olly@survex.com>

	* src/moviemaker.h: If we don't have libav or ffmpeg, omit all the
	  member variables from class MovieMaker, to avoid "unused private
	  field" warnings from clang.

Fri Jan 17 07:22:32 GMT 2014  Olly Betts <olly@survex.com>

	* src/: Use cast to void rather than assignment to self to suppress
	  unused parameter warnings, as clang warns about the latter.

Fri Jan 17 07:12:47 GMT 2014  Olly Betts <olly@survex.com>

	* src/aboutdlg.cc: Use string::erase() rather than assigning the
	  result of string::substr().

Thu Jan 16 03:58:18 GMT 2014  Olly Betts <olly@survex.com>

	* lib/: Update pot and po files with current linenumber references.

Thu Jan 16 03:57:55 GMT 2014  Olly Betts <olly@survex.com>

	* src/printwx.cc: Fix incorrect message in comment.

Thu Jan 16 03:46:23 GMT 2014  Olly Betts <olly@survex.com>

	* lib/extract-msgs.pl: Fix to handle there being a comment before the
	  comment with the message in.

Thu Jan 16 03:17:24 GMT 2014  Olly Betts <olly@survex.com>

	* lib/: Various translation updates.

Thu Jan 16 03:15:10 GMT 2014  Olly Betts <olly@survex.com>

	* lib/de.po,lib/de_CH.po: Move menu accelerator on "Farbschlüssel"
	  from "ü" to "F", since the latter isn't used in that menu.

Wed Jan 15 21:00:14 GMT 2014  Olly Betts <olly@survex.com>

	* lib/: Fill in some missing translations from existing similar
	  translations.

Wed Jan 15 10:55:44 GMT 2014  Olly Betts <olly@survex.com>

	* src/mainfrm.cc,src/mainfrm.h: Fix wxWidgets assertion when double
	  clicking on an anonymous station.  Reported by Kevin Dixon.

Wed Jan 15 07:11:30 GMT 2014  Olly Betts <olly@survex.com>

	* NEWS,configure.ac: Update for 1.2.10.

Wed Jan 15 07:07:25 GMT 2014  Olly Betts <olly@survex.com>

	* lib/ca.po,lib/de.po: Mark altered message as fuzzy in languages I
	  failed to before.

Wed Jan 15 06:25:10 GMT 2014  Olly Betts <olly@survex.com>

	* NEWS: Update.

Wed Jan 15 06:13:44 GMT 2014  Olly Betts <olly@survex.com>

	* src/img.c: Simplify reading of labels in 3d v1 and v2 files.

Wed Jan 15 06:11:12 GMT 2014  Olly Betts <olly@survex.com>

	* lib/,src/cavernlog.cc: If we fail to start the external editor,
	  throw up an error box.

Wed Jan 15 05:58:31 GMT 2014  Olly Betts <olly@survex.com>

	* src/img.c: Pass pimg->buf_len rather than literal 257.

Wed Jan 15 00:23:34 GMT 2014  Olly Betts <olly@survex.com>

	* src/img.c: Remove pointless "future expansion" comment from
	  img_read_item_ancient().

Wed Jan 15 00:22:22 GMT 2014  Olly Betts <olly@survex.com>

	* src/img.c: Tweak recursive calls in img_read_item_ancient() and
	  img_write_item_ancient() to directly call the same function.

Wed Jan 15 00:15:30 GMT 2014  Olly Betts <olly@survex.com>

	* src/img.c,src/useful.h: Fix some glibc fortify source warnings.

Wed Jan 15 00:13:27 GMT 2014  Olly Betts <olly@survex.com>

	* src/img.c: Make 4 internal functions static.

Tue Jan 14 21:57:03 GMT 2014  Olly Betts <olly@survex.com>

	* src/printwx.cc: Minor code refactor.

Tue Jan 14 21:51:58 GMT 2014  Olly Betts <olly@survex.com>

	* NEWS: Update.

Tue Jan 14 21:39:34 GMT 2014  Olly Betts <olly@survex.com>

	* lib/en_US.po: Add missing translation.

Tue Jan 14 21:25:01 GMT 2014  Olly Betts <olly@survex.com>

	* src/printwx.cc: Fix crash on "File->Print" or "File->Export" under
	  Windows XP, reported by Brian Clipstone.

Tue Jan 14 21:23:10 GMT 2014  Olly Betts <olly@survex.com>

	* src/aven.cc: Simplify handling of command line under __WXMSW__,
	  fixing error if run with no parameters.

Tue Jan 14 21:17:38 GMT 2014  Olly Betts <olly@survex.com>

	* configure.ac,src/img.c: Only use _putenv_s() under MSVC - mingw
	  doesn't provide it.

Tue Jan 14 21:14:51 GMT 2014  Olly Betts <olly@survex.com>

	* make_release: Turn on optimisation when building aven for Microsoft
	  Windows.

Tue Jan 14 04:17:10 GMT 2014  Olly Betts <olly@survex.com>

	* src/guicontrol.cc: If dragging with more than one mouse button held
	  down, releasing one causes another which is still held down to take
	  effect.

Tue Jan 14 03:33:38 GMT 2014  Olly Betts <olly@survex.com>

	* src/guicontrol.cc: Fix assertion if two mouse buttons are held down
	  at the same time.  Reported by Brian Clipstone.

Tue Jan 14 03:22:54 GMT 2014  Olly Betts <olly@survex.com>

	* src/img.c,src/mainfrm.cc: Although these are often referred to as
	  "CMAP .XYZ files", it seems that actually, the extension .XYZ isn't
	  used, rather .SHT (shot variant, produced by CMAP v16 and later),
	  .UNA (unadjusted) and .ADJ (adjusted) extensions are.  Since we've
	  long checked for .XYZ, we continue to do so in case anyone is
	  relying on it, but also check for the other extensions.

Tue Jan 14 03:20:03 GMT 2014  Olly Betts <olly@survex.com>

	* buildmacosx.sh,configure.ac,doc/manual.sgml: Update references to
	  Survex 1.1 which should be to 1.2.

Tue Jan 14 03:14:31 GMT 2014  Olly Betts <olly@survex.com>

	* doc/manual.sgml: Note the station length limit Smaps used.

Tue Jan 14 02:55:02 GMT 2014  Olly Betts <olly@survex.com>

	* tests/expobug.svx: Fix comment typo.

Tue Jan 14 02:52:52 GMT 2014  Olly Betts <olly@survex.com>

	* src/imgtest.c: Fix printf format to actually match types of
	  parameters.

Tue Jan 14 02:52:31 GMT 2014  Olly Betts <olly@survex.com>

	* src/gpx.cc: Fix comment typo.

Tue Jan 14 02:48:59 GMT 2014  Olly Betts <olly@survex.com>

	* src/: Pass the numeric datestamp to ExportFilter::header(), and use
	  it to set a timestamp in exported GPX files.

Tue Jan 14 01:18:42 GMT 2014  Olly Betts <olly@survex.com>

	* src/datain.c: Fix NULL pointer dereference when processing Compass
	  DAT file without 'SURVEY DATE:'.

Tue Jan 14 00:40:06 GMT 2014  Olly Betts <olly@survex.com>

	* src/: Add new "datestamp_numeric" field to struct img giving the
	  datestamp as a time_t in UTC (or (time_t)-1 if there's no datestamp
	  or we failed to convert it).  For .3d >= v8, this field is reliable.
	  We attempt to convert date strings in .3d <= v7 and CMAP XYZ
	  files, but may get the timezone wrong.

Tue Jan 14 00:29:35 GMT 2014  Olly Betts <olly@survex.com>

	* src/img.c: Fix my_strcasecmp() to handle top-bit set characters
	  better.

Mon Jan 13 04:20:11 GMT 2014  Olly Betts <olly@survex.com>

	* src/gpx.cc: Don't try to write the title if it isn't set or is
	  empty.

Mon Jan 13 04:09:27 GMT 2014  Olly Betts <olly@survex.com>

	* src/export.cc: If the survey has a title, add it as a top-level
	  <title> element to exported SVG files.

Mon Jan 13 04:08:11 GMT 2014  Olly Betts <olly@survex.com>

	* src/export.cc: Escape '<', '>', and '&' in labels in exported SVG
	  files.

Mon Jan 13 04:02:26 GMT 2014  Olly Betts <olly@survex.com>

	* src/: Pass the datestamp from the 3d file to the export code.

Mon Jan 13 04:00:54 GMT 2014  Olly Betts <olly@survex.com>

	* src/avenprcore.cc,src/printwx.cc: Don't bother looking up the
	  printer page setup info when exporting.

Wed Jan 08 04:50:10 GMT 2014  Olly Betts <olly@survex.com>

	* doc/HACKING.htm: Document how to configure wxWidgets 3.0.0 for mingw
	  cross-build.

Wed Jan 08 04:11:32 GMT 2014  Olly Betts <olly@survex.com>

	* NEWS,configure.ac: Update for 1.2.9.

Wed Jan 08 03:57:39 GMT 2014  Olly Betts <olly@survex.com>

	* lib/: Add "Language:" headers to .po files.

Wed Jan 08 02:17:44 GMT 2014  Olly Betts <olly@survex.com>

	* src/img.c: In non-hosted mode, don't define GETC and PUTC if they're
	  already defined, to allow easy overriding with getc_unlocked() and
	  putc_unlocked().

Wed Jan 08 02:13:27 GMT 2014  Olly Betts <olly@survex.com>

	* src/Makefile.am,src/imgtest.c: Add compile test that img.c and img.h
	  work in non-hosted mode.

Wed Jan 08 01:14:42 GMT 2014  Olly Betts <olly@survex.com>

	* doc/cavern.sgml: Document --3d-version in cavern man page.

Wed Jan 08 01:05:34 GMT 2014  Olly Betts <olly@survex.com>

	* src/moviemaker.cc: Set rc_buffer_size to avoid warning from libav
	  when exporting MPEG.

Tue Jan 07 23:09:53 GMT 2014  Olly Betts <olly@survex.com>

	* src/moviemaker.cc: Fix GCC warnings.

Tue Jan 07 23:08:21 GMT 2014  Olly Betts <olly@survex.com>

	* src/img.c: In non-hosted mode, check that int is at least 32 bits,
	  and if not, use long.  In practice, platforms with 16 bit int are
	  mostly obsolete, but it's not hard to be portable here.

Tue Jan 07 22:05:58 GMT 2014  Olly Betts <olly@survex.com>

	* src/msvc/config.h.in: Update to INT16_T to int16_t and INT32_T to
	  int32_t.  AFAIK, building with MSVC hasn't been tested for a long
	  time, so it's likely more fixes will be needed.

Tue Jan 07 21:55:27 GMT 2014  Olly Betts <olly@survex.com>

	* configure.ac: Don't call AC_C_CONST - C compilers without 'const'
	  support haven't been relevant for years.

Thu Oct 31 12:08:07 GMT 2013  Olly Betts <olly@survex.com>

	* lib/: Update translations from launchpad and from existing similar
	  messages.

Tue Oct 29 23:47:57 GMT 2013  Olly Betts <olly@survex.com>

	* src/moviemaker.cc: Fix to call avcodec_free_frame() correctly.

Tue Oct 29 08:58:56 GMT 2013  Olly Betts <olly@survex.com>

	* NEWS,configure.ac: Update for 1.2.8.

Tue Oct 29 08:10:45 GMT 2013  Olly Betts <olly@survex.com>

	* src/: Hook up to pass "input_projection" from .aven config file
	  through to GPX export code.

Sat Oct 26 06:35:52 GMT 2013  Olly Betts <olly@survex.com>

	* src/gfxcore.cc: Another tweak to use RefreshRect() rather than
	  Refresh() for slightly simpler code.

Fri Oct 25 21:08:53 GMT 2013  Olly Betts <olly@survex.com>

	* src/gpx.cc: Use fputs rather than fprintf for constant strings.

Fri Oct 25 21:07:57 GMT 2013  Olly Betts <olly@survex.com>

	* src/gpx.cc,src/gpx.h,src/printwx.cc: Add support for exporting legs
	  as tracks in GPX.

Fri Oct 25 06:14:38 GMT 2013  Olly Betts <olly@survex.com>

	* src/printwx.cc: Swap the "Elements" and "View" boxes in the print
	  and export dialogs, as that works much better when the "View" box
	  is hidden.

Fri Oct 25 06:11:59 GMT 2013  Olly Betts <olly@survex.com>

	* lib/survex.pot,src/export.cc,src/export.h,src/printwx.cc: Add
	  "Origin in centre" and "Full coordinates" options to export
	  - the latter fixes #10.  GPX and PLT output force "full
	  coordinates".

Wed Oct 23 21:47:07 GMT 2013  Olly Betts <olly@survex.com>

	* src/gfxcore.cc: Tweak to use RefreshRect() rather than Refresh() for
	  slightly simpler code.

Wed Oct 23 21:46:13 GMT 2013  Olly Betts <olly@survex.com>

	* src/dump3d.c: Show dates for XSECT.

Wed Oct 23 06:46:39 GMT 2013  Olly Betts <olly@survex.com>

	* src/printwx.cc: Fix export and (the built-in) print preview to
	  actually use the options selected in the dialog rather than those
	  set when the dialog was created.

Wed Oct 23 06:30:05 GMT 2013  Olly Betts <olly@survex.com>

	* src/: Hook up GPX export options to export entrances, fixed points,
	  and/or exported points, and specify coloured pin symbols for these
	  types of stations.  These options now default to what's being shown
	  in the survey view, like other export options.   GPX export
	  "creator" how includes the Survex version and website URL, and the
	  survey title is includes as a <name> tag inside the <gpx> tag.

Wed Oct 23 04:38:31 GMT 2013  Olly Betts <olly@survex.com>

	* src/guicontrol.cc: Fix assertion failure when double-clicking on the
	  survey with wx2.9.

Tue Oct 22 06:01:05 GMT 2013  Olly Betts <olly@survex.com>

	* src/: Rename internal references to "show splays" to just "splays"
	  to reflect the change in the menu item name.

Tue Oct 22 05:55:55 GMT 2013  Olly Betts <olly@survex.com>

	* lib/survex.pot,src/: Hide the "View" box for GPX export.  Add
	  checkboxes for "Entrances", "Fixed Points" and "Exported Stations"
	  for GPX export (currently non-functional).  Prepare for allowing
	  text height, marker size, and grid spacing to be set from aven (as
	  cad3d allows).

Mon Oct 21 01:10:04 GMT 2013  Olly Betts <olly@survex.com>

	* src/mainfrm.cc: Update to call img_error2msg() on the error code
	  returned by img_error().

Sat Oct 19 18:28:49 GMT 2013  Olly Betts <olly@survex.com>

	* src/printwx.cc: Fix segfault in "File->Export" if an export format
	  isn't stored in ".aven".

Sat Oct 19 17:39:49 GMT 2013  Olly Betts <olly@survex.com>

	* configure.ac,src/img.c: Use lround() instead of round(), and make
	  the tests around whether we use the library function or the our
	  fallback implementation saner.

Wed Sep 18 00:26:33 GMT 2013  Olly Betts <olly@survex.com>

	* src/aven.cc: Fix to build with wx 2.9.5 with wx2.8 compatibility
	  disabled.

Tue Sep 17 23:57:02 GMT 2013  Olly Betts <olly@survex.com>

	* src/mainfrm.cc: Make the Presentation->Play menu item a checkbox,
	  to avoid a warning with wxMSW 2.9.5.  Reported by Brian Clipstone.

Tue Sep 17 23:56:06 GMT 2013  Olly Betts <olly@survex.com>

	* src/guicontrol.cc,src/guicontrol.h: Rename scale/rotate lock
	  constants to have a "lock_" prefix.

Tue Sep 17 23:38:10 GMT 2013  Olly Betts <olly@survex.com>

	* src/mainfrm.cc: Make right click in an empty presentation mark the
	  current position and open it to edit, instead of crashing.

Tue Sep 17 23:37:00 GMT 2013  Olly Betts <olly@survex.com>

	* src/gfxcore.cc: Don't try to close the movie if we aren't producing
	  one.

Tue Sep 10 00:21:53 GMT 2013  Olly Betts <olly@survex.com>

	* configure.ac,src/moviemaker.cc: Use avcodec_free_frame() if it's
	  available.

Mon Sep 09 11:36:00 GMT 2013  Olly Betts <olly@survex.com>

	* src/cad3d.c: Correct long option names in code comment.

Mon Sep 09 11:33:20 GMT 2013  Olly Betts <olly@survex.com>

	* src/cad3d.c: Make --marker-size work for Skencil and SVG output.

Mon Sep 09 07:01:57 GMT 2013  Olly Betts <olly@survex.com>

	* src/gfxcore.cc,src/moviemaker.cc,src/moviemaker.h: Improve reporting
	  of errors during the process of exporting a movie.

Mon Sep 09 06:38:33 GMT 2013  Olly Betts <olly@survex.com>

	* configure.ac,src/moviemaker.cc,src/moviemaker.h: Update movie export
	  code to work with latest libav API.

Mon Sep 09 05:14:24 GMT 2013  Olly Betts <olly@survex.com>

	* Makefile.am,doc/HACKING.htm,lib/,survex.iss.in: Upgrade to newer
	  innosetup version.  Upgrade details of how to do a Microsoft Windows
	  build.

Mon Sep 09 04:19:36 GMT 2013  Olly Betts <olly@survex.com>

	* make_release: Prefer a hand-installed 2.9 mingw build of wx to a
	  packaged 2.8 build.

Mon Sep 09 04:18:18 GMT 2013  Olly Betts <olly@survex.com>

	* src/img.c,src/netbits.c: Fix // comments in C code for portability
	  to pre-C99 compilers which don't support these as an extension.

Mon Sep 09 04:12:57 GMT 2013  Olly Betts <olly@survex.com>

	* src/aven.cc: Fix to build with wxMSW 2.9.5.

Mon Sep 09 04:10:48 GMT 2013  Olly Betts <olly@survex.com>

	* configure.ac,src/Makefile.am: Probe for libproj.

Fri Sep 06 04:18:23 GMT 2013  Olly Betts <olly@survex.com>

	* NEWS,doc/cad3d.sgml,lib/,src/: The "Sketch" vector drawing program
	  got renamed to "Skencil" some time ago, so update all references in
	  code and documentation.  cad3d has a new --skencil option to specify
	  this output format, but --sketch is still recognised for
	  compatibility.

Fri Sep 06 03:39:16 GMT 2013  Olly Betts <olly@survex.com>

	* src/printwx.cc: Default to exporting in the export format used last
	  time.

Fri Sep 06 03:27:21 GMT 2013  Olly Betts <olly@survex.com>

	* lib/de_CH.po,lib/it.po,lib/sk.po: Minor translation updates.

Thu Sep 05 09:50:23 GMT 2013  Olly Betts <olly@survex.com>

	* lib/,src/: Add a format drop down to the export dialog, and only
	  show fields which are meaningful and supported for a particular
	  export format.

Thu Sep 05 04:21:40 GMT 2013  Olly Betts <olly@survex.com>

	* survex.iss.in: Newer innosetup no longer supports MinVersion.

Thu Sep 05 04:20:36 GMT 2013  Olly Betts <olly@survex.com>

	* lib/,survex.iss.in: Add translations for the Windows installer for
	  all the languages we have any translations of Survex itself for.

Mon Sep 02 21:03:50 GMT 2013  Olly Betts <olly@survex.com>

	* lib/,src/: Rework findentrances into GPX export for aven.

Mon Sep 02 02:17:49 GMT 2013  Olly Betts <olly@survex.com>

	* src/img.c: Improve fputsnl() for non-HOSTED mode to return a value.

Mon Sep 02 02:17:18 GMT 2013  Olly Betts <olly@survex.com>

	* src/img.c: Use osnew() to simplify code a little.

Mon Sep 02 01:45:52 GMT 2013  Olly Betts <olly@survex.com>

	* src/img.c: Don't segfault on img_close() in non-hosted mode.

Mon Sep 02 00:27:29 GMT 2013  Olly Betts <olly@survex.com>

	* NEWS,src/img.c: img.c can now be compiled as C++ as well as as C.

Mon Sep 02 00:17:36 GMT 2013  Olly Betts <olly@survex.com>

	* NEWS,src/img.c: Add missing definition of max() macro when built for
	  use outside of Survex.

Mon Sep 02 00:11:36 GMT 2013  Olly Betts <olly@survex.com>

	* src/img.c: Don't duplicate the IMG_API_VERSION defaulting logic from
	  img.h as we get it just by including img.h first.

Mon Sep 02 00:10:34 GMT 2013  Olly Betts <olly@survex.com>

	* src/: IMG_HOSTED no longer affects the img API at all.

Fri Aug 23 08:06:18 GMT 2013  Olly Betts <olly@survex.com>

	* NEWS,lib/,src/netskel.c: Tweak cavern .err file output to not lose
	  the space in front of certain statistics when the value gets large.

Wed Aug 21 21:14:03 GMT 2013  Olly Betts <olly@survex.com>

	* NEWS,lib/,src/matrix.c,src/out.h,tests/calibrate_clino.out: Don't
	  report "Solving to find x coordinates" as we actually find y and z
	  in the same operation, and as a progress message it is redundant with
	  "Solving %d simultaneous equations" anyway.

Fri Aug 09 10:23:24 GMT 2013  Olly Betts <olly@survex.com>

	* NEWS,src/printwx.cc: Need to call TransferDataFromWindow() for the
	  validators to get called and update the boolean flag settings mask.

Fri Aug 02 13:04:39 GMT 2013  Olly Betts <olly@survex.com>

	* NEWS,src/readval.c,tests/cmd_alias.out: Fix handling of anonymous
	  wall stations ('..' by default) to implicitly set the SPLAY leg flag,
	  as was intended.

Sat Jul 27 10:08:46 GMT 2013  Olly Betts <olly@survex.com>

	* tests/Makefile.am: Distribute files for normal_bad testcase.

Sat Jul 27 09:41:34 GMT 2013  Olly Betts <olly@survex.com>

	* NEWS,configure.ac: Update for 1.2.7.

Sun Jul 21 18:03:58 GMT 2013  Olly Betts <olly@survex.com>

	* src/mainfrm.cc: Speed up loading a .3d file with cross-sections by
	  using a map to convert station names to positions.

Sun Jul 21 16:12:25 GMT 2013  Olly Betts <olly@survex.com>

	* doc/TODO.htm: Note that dump3d needs documenting.

Sun Jul 21 16:09:24 GMT 2013  Olly Betts <olly@survex.com>

	* configure.ac,debian/survex.install,src/Makefile.am: Build and
	  package dump3d as standard - it's useful for grabbing info from
	  3d files in scripts.

Thu Jul 18 03:54:45 GMT 2013  Olly Betts <olly@survex.com>

	* lib/de.po: Merge German translation updates from launchpad.

Wed Jul 17 12:38:39 GMT 2013  Olly Betts <olly@survex.com>

	* doc/3dformat.htm,src/img.c: Move the DATE and ERROR codes in 3d v8 to
	  leave a large contiguous block of codes available.

Wed Jul 17 12:29:33 GMT 2013  Olly Betts <olly@survex.com>

	* src/img.c: Mask out the bit used to indicate no label change from
	  the returned leg flags.

Wed Jul 17 11:13:37 GMT 2013  Olly Betts <olly@survex.com>

	* doc/3dformat.htm,src/img.c: The prefix is often unchanged from one
	  leg to the next, so use a spare flag to compactly indicate that
	  there's no label change.

Tue Jul 16 12:04:55 GMT 2013  Olly Betts <olly@survex.com>

	* doc/3dformat.htm,src/img.c: More work toward v8 of 3d format.

Tue Jul 16 11:33:34 GMT 2013  Olly Betts <olly@survex.com>

	* doc/TODO.htm: The data style of legs is now stored in the 3d file,
	  so remove "flag nosurvey legs in .3d file" from todo list.

Tue Jul 16 11:33:04 GMT 2013  Olly Betts <olly@survex.com>

	* src/dump3d.c: Report the data style of legs.

Tue Jul 16 11:32:13 GMT 2013  Olly Betts <olly@survex.com>

	* src/cad3d.c: Check for errors from img_rewind() and report them.

Tue Jul 16 07:54:52 GMT 2013  Olly Betts <olly@survex.com>

	* tests/cavern.tst: Run diffpos <expected> <actual> so the reports of
	  'Added' and 'Deleted' stations are the more natural way round.

Tue Jul 09 22:59:48 GMT 2013  Olly Betts <olly@survex.com>

	* doc/3dformat.htm: Formatting tweaks.

Tue Jul 09 13:36:35 GMT 2013  Olly Betts <olly@survex.com>

	* doc/3dformat.htm,doc/TODO.htm,src/img.c: Add an explicit flag for
	  'this is an extended elevation' to 3d v8.

Tue Jul 09 13:24:29 GMT 2013  Olly Betts <olly@survex.com>

	* doc/3dformat.htm,doc/TODO.htm,src/img.h: Start on v8 of the 3d format
	  - the timestamp is stored as seconds since 1970.

Tue Jul 09 12:41:51 GMT 2013  Olly Betts <olly@survex.com>

	* src/commands.c: Fix ordering of the style masks to reflect swapping
	  of STYLE_NOSURVEY and STYLE_PASSAGE.

Tue Jul 09 11:14:28 GMT 2013  Olly Betts <olly@survex.com>

	* doc/TODO.htm: Update.

Tue Jul 09 10:31:50 GMT 2013  Olly Betts <olly@survex.com>

	* src/img.h: Remove unnecessary include of "useful.h" in IMG_HOSTED
	  mode.

Tue Jul 09 08:48:35 GMT 2013  Olly Betts <olly@survex.com>

	* src/cavern.h,src/img.h: Renumber STYLE_PASSAGE and STYLE_NOSURVEY so
	  that the style constants we want to pass to img are contiguously
	  numbered.

Sun Jul 07 13:03:56 GMT 2013  Olly Betts <olly@survex.com>

	* src/img.h: Just make fRead always int, eliminating IMG_HOSTED
	  conditional.

Sun Jul 07 12:45:11 GMT 2013  Olly Betts <olly@survex.com>

	* src/extend.c,src/img.c,src/img.h: Repurpose the long unused fBinary
	  parameter to img_open_write() as a flags parameter, and add
	  img_FFLAG_EXTENDED to specify that this is an extended elevation,
	  in place of appending " (extended)" to the title.  Internally we
	  still append this to the title (and remove it upon reading), but in
	  the 3d v8 format, the flags will be stored explicitly in the file.

Sun Jul 07 12:22:32 GMT 2013  Olly Betts <olly@survex.com>

	* src/img.h: Add comments for the lists of "Leg flags" and "Station
	  flags".

Sun Jul 07 12:20:29 GMT 2013  Olly Betts <olly@survex.com>

	* NEWS,src/dump3d.c,src/img.h: Drop img_FLAG_NOSURVEY - it's redundant
	  now we're going to store the style of each leg, and it hasn't yet
	  been in a release.

Sun Jul 07 12:14:23 GMT 2013  Olly Betts <olly@survex.com>

	* src/dump3d.c: Report if the file is an extended elevation.

Sun Jul 07 12:12:24 GMT 2013  Olly Betts <olly@survex.com>

	* src/: Track the data style of each leg, and pass it in to img - it's
	  not yet stored in the .3d file, but now it is easily available so it
	  can be.

Fri Jul 05 13:17:24 GMT 2013  Olly Betts <olly@survex.com>

	* configure.ac,doc/3dformat-old.htm: Split off a copy of the current
	  3dformat document - v8 will feature significant changes, so it will
	  be clearer to document it separately.

Fri Jul 05 13:11:25 GMT 2013  Olly Betts <olly@survex.com>

	* src/dump3d.c,src/netskel.c: The fBinary parameter of img_open_write()
	  has been unused for years, so stop passing fTrue.

Tue Jul 02 12:04:09 GMT 2013  Olly Betts <olly@survex.com>

	* src/img.c: Revert to putting a human readable timestamp string in
	  v7 and older files.

Tue Jul 02 11:01:41 GMT 2013  Olly Betts <olly@survex.com>

	* src/dump3d.c: Show only 2 decimal places on coordinates and passage
	  dimensions.

Wed Jun 12 13:35:21 GMT 2013  Olly Betts <olly@survex.com>

	* src/printwx.cc: Implement a copy ctor for BitValidator in the same
	  way that wxGenericValidator does.  Older GCC seems to need such a
	  copy ctor to exist to compile the uses of BitValidator in
	  printwx.cc.

Wed Jun 12 13:34:52 GMT 2013  Olly Betts <olly@survex.com>

	* src/Makefile.am: Ship gdtconvert and gen_img2aven.

Wed Jun 12 13:33:38 GMT 2013  Olly Betts <olly@survex.com>

	* make_release: Tweak 'mingw' building to look for a suitable
	  wx-config and get the C and C++ compilers to use using its
	  --cc and --cxx flags.

Tue Jun 11 12:06:08 GMT 2013  Olly Betts <olly@survex.com>

	* src/printwx.cc: wxValidator subclasses shouldn't have a copy ctor,
	  so give BitValidator an unimplemented private copy ctor, and use
	  the normal ctor instead to implement the Clone() method.

Tue Jun 11 11:51:13 GMT 2013  Olly Betts <olly@survex.com>

	* NEWS: Update from ChangeLog.

Mon Jun 10 11:50:18 GMT 2013  Olly Betts <olly@survex.com>

	* lib/launchpad-merge-po: New script to eliminate unwanted differences
	  introduced by launchpad.
	* lib/Makefile.am: Make launchpad-diff target use launchpad-merge-po
	  and skip files missing in the launchpad export.

Mon Jun 10 11:47:37 GMT 2013  Olly Betts <olly@survex.com>

	* lib/unlaunchpad-po: Normalise dates in PO headers.

Mon Jun 10 07:23:07 GMT 2013  Olly Betts <olly@survex.com>

	* lib/Makefile.am,lib/unlaunchpad-po: Add "launchpad-diff" make target
	  to assist with merging in translation changes from launchpad.

Sun Jun 09 00:04:37 GMT 2013  Olly Betts <olly@survex.com>

	* src/img.c: Handle .pos files containing unnamed stations - don't suck
	  the next line in as the station name, and set img_SFLAG_ANON for
	  them.

Sat Jun 08 15:12:25 GMT 2013  Olly Betts <olly@survex.com>

	* src/mainfrm.cc: Fix mapping of flags when loading a .3d file.

Sat Jun 08 15:07:05 GMT 2013  Olly Betts <olly@survex.com>

	* .gitignore,src/gen_img2aven: Commit script to generate img2aven.h.

Sat Jun 08 14:20:45 GMT 2013  Olly Betts <olly@survex.com>

	* lib/: Update line number references and merge message changes from
	  survex.pot to the .po files.

Sat Jun 08 14:17:52 GMT 2013  Olly Betts <olly@survex.com>

	* lib/Makefile.am,lib/merge-po: Add "merge-pos" target to merge in new
	  messages and updates to comments from survex.pot to the .po files.

Sat Jun 08 14:10:16 GMT 2013  Olly Betts <olly@survex.com>

	* tests/: Commit files for new tests.

Sat Jun 08 13:40:38 GMT 2013  Olly Betts <olly@survex.com>

	* src/img.c,src/img.h,src/mainfrm.cc: Store the 'processed at'
	  timestamp in the .3d file as seconds since 1970 rather than as
	  a human readable string.

Sat Jun 08 06:19:17 GMT 2013  Olly Betts <olly@survex.com>

	* src/commands.c: Correct comment about *alias.

Sat Jun 08 06:01:38 GMT 2013  Olly Betts <olly@survex.com>

	* lib/de.po,lib/de_CH.po,lib/en_US.po: Update translations.

Thu Jun 06 10:56:22 GMT 2013  Olly Betts <olly@survex.com>

	* lib/,src/: Show splay legs faded by default, with menu options to
	  hide them or show them like other legs.

Tue Jun 04 12:37:03 GMT 2013  Olly Betts <olly@survex.com>

	* doc/manual.sgml,lib/survex.pot,src/,tests/Makefile.am,
	  tests/cavern.tst: Add more anonymous station types - a double
	  separator ('..' by default) is an anoymous wall point at the end
	  of an implicit splay (c.f. '.' being a non-wall point), and
	  a triple separator ('...' by default) is an anoymous point (with
	  nothing special about the leg).  New *alias command allows '-' to be
	  mapped to '..' to match pocket topo conventions.  3d file format now
	  support a 'WALL' station flag.

Tue Jun 04 12:19:31 GMT 2013  Olly Betts <olly@survex.com>

	* src/Makefile.am: Regenerate gradient.pov is gdtconvert changes.

Sun Jun 02 12:51:46 GMT 2013  Olly Betts <olly@survex.com>

	* src/readval.c,tests/: Report column numbers as well as line numbers
	  for more cavern errors and warnings.  Add more testcases.  If the
	  argument to *include has an opening double quote but the closing
	  double quote is missing, then skip trying to open the file.

Sun Jun 02 10:52:26 GMT 2013  Olly Betts <olly@survex.com>

	* src/cavernlog.cc: Remove useless extra quoting when invoking vim.

Fri May 31 13:51:16 GMT 2013  Olly Betts <olly@survex.com>

	* src/netskel.c: Use fputs not printf to write literal string to avoid
	  GCC format security warning (the string can never contain a '%' but
	  the compiler can't see that).

Fri May 31 13:08:01 GMT 2013  Olly Betts <olly@survex.com>

	* src/datain.c: Variable 'len' in compile_error_token was static for no
	  good reason.

Fri May 31 12:32:22 GMT 2013  Olly Betts <olly@survex.com>

	* src/mainfrm.cc,src/mainfrm.h: Skip anonymous stations.

Fri May 31 12:17:56 GMT 2013  Olly Betts <olly@survex.com>

	* src/,tests/: Anonymous stations no longer have a made up unique name,
	  and are marked with a new ANON flag in .3d files.

Mon May 27 11:24:18 GMT 2013  Olly Betts <olly@survex.com>

	* configure.ac: Update copyright date.

Sun May 26 13:05:34 GMT 2013  Olly Betts <olly@survex.com>

	* src/: New station flag SFLAGS_USED to mark a station as "used" so we
	  don't issue "unused fixed point" warnings about it - previously we
	  set 'shape' to be negative to indicate this, but that required us to
	  handle that whenever we looked at or updated shape.

Sun May 26 11:47:06 GMT 2013  Olly Betts <olly@survex.com>

	* configure.ac: Fix sizeof(wxChar) test to work for wx2.9.

Fri May 10 05:55:54 GMT 2013  Olly Betts <olly@survex.com>

	* configure.ac,src/gla-gl.cc,src/glbitmapfont.h: It seems we need to
	  include GL/gl.h before we can safely include GL/glext.h (at least on
	  Debian wheezy).

Fri May 10 05:43:09 GMT 2013  Olly Betts <olly@survex.com>

	* configure.ac: Fix wxChar test to work in a non-cross-compiled build.

Wed May 08 22:38:56 GMT 2013  Olly Betts <olly@survex.com>

	* configure.ac,src/glbitmapfont.cc: Check sizeof(wxChar) at configure
	  time, so we can avoid a warning when sizeof(wxChar)==2 (which is the
	  case under mingw).

Wed May 08 05:54:23 GMT 2013  Olly Betts <olly@survex.com>

	* lib/en_US.po,lib/survex.pot: Update.

Tue May 07 23:30:26 GMT 2013  Olly Betts <olly@survex.com>

	* src/aven.cc: Don't crash trying to report an error after the app
	  object has been created but before the frame window has.

Sun Jan 06 19:31:30 GMT 2013  Olly Betts <olly@survex.com>

	* doc/manual.sgml: "surface topology" -> "surface topography".

Sun Jan 06 08:07:22 GMT 2013  Olly Betts <olly@survex.com>

	* lib/Makefile.am: Remove launchpad-tarball target - changes now
	  get picked up by launchpad automatically via a bzr mirror of the
	  git repo.

Sun Jan 06 05:45:10 GMT 2013  Olly Betts <olly@survex.com>

	* lib/survex.pot,src/dump3d.c: Add --show-dates/-d to --help output.

Sun Jan 06 05:42:07 GMT 2013  Olly Betts <olly@survex.com>

	* lib/po-to-msg.pl: Fix matching quote check to really allow
	  for using « and » in a translation.

Sun Jan 06 05:23:48 GMT 2013  Olly Betts <olly@survex.com>

	* src/dump3d.c: Report img_STOP as STOP rather than CODE_0xffffffff.

Thu Jan 03 01:08:28 GMT 2013  Olly Betts <olly@survex.com>

	* src/: Use wxValidator to simplify keeping svxPrintDlg member
	  variables and fields in the dialog in sync.

Wed Jan 02 20:49:20 GMT 2013  Olly Betts <olly@survex.com>

	* src/gla-gl.cc,src/glbitmapfont.cc: Add checks for errors when reading
	  the font file.

Wed Jan 02 20:48:22 GMT 2013  Olly Betts <olly@survex.com>

	* configure.ac,src/img.c: Avoid warning about redeclaration of round().

Wed Jan 02 09:11:41 GMT 2013  Olly Betts <olly@survex.com>

	* src/readval.c: Whitespace tweak.

Wed Jan 02 09:10:57 GMT 2013  Olly Betts <olly@survex.com>

	* src/netartic.c: Use TSTBIT(w, x) instead of w & BIT(x).

Wed Jan 02 09:10:30 GMT 2013  Olly Betts <olly@survex.com>

	* src/listpos.c: Fix compiler warning.

Wed Jan 02 09:04:58 GMT 2013  Olly Betts <olly@survex.com>

	* lib/survex.pot,src/,tests/: Add support for anonymous stations,
	  which are indicated by a station name of '.'.

Sat Dec 29 18:50:07 GMT 2012  Olly Betts <olly@survex.com>

	* src/export.cc: Implement export of passage info for DXF (untested).

Sat Dec 29 05:29:31 GMT 2012  Olly Betts <olly@survex.com>

	* src/gfxcore.cc,src/printwx.cc,src/printwx.h: Default the export/print
	  settings for passage related things to the "tubes" setting in the
	  OpenGL view.

Sat Dec 29 05:11:20 GMT 2012  Olly Betts <olly@survex.com>

	* src/gfxcore.cc,src/gfxcore.h: Export of passage detail now works
	  before we have displayed tubes in the OpenGL view.

Sat Dec 29 05:09:54 GMT 2012  Olly Betts <olly@survex.com>

	* src/avenprcore.cc,src/avenprcore.h,src/printwx.cc: Do away with the
	  separate bool flags for each thing we can show in printing and export
	  and just use the "show_mask" flags.

Fri Dec 28 23:30:55 GMT 2012  Olly Betts <olly@survex.com>

	* lib/: Fill in new messages from existing translations where possible.

Fri Dec 28 21:03:33 GMT 2012  Olly Betts <olly@survex.com>

	* lib/: Merge from survex.pot to .po files.

Fri Dec 28 22:21:50 GMT 2012  Olly Betts <olly@survex.com>

	* lib/survex.pot: Update locations.

Fri Dec 28 22:19:14 GMT 2012  Olly Betts <olly@survex.com>

	* src/printwx.cc: Disable passage-related export options when in a
	  tilted view.  Hook up "Cross-sections" to printing on left and
	  right markers.

Fri Dec 28 06:30:17 GMT 2012  Olly Betts <olly@survex.com>

	* lib/survex.pot,src/: Add options to export dialog to control showing
	  cross-sections, walls and passages.

Fri Dec 28 05:53:56 GMT 2012  Olly Betts <olly@survex.com>

	* src/: Implement exporting of passages (ticket#4) for SVG.  Currently
	  it is always on (I'll update the Export dialog shortly).

Wed Dec 26 22:21:10 GMT 2012  Olly Betts <olly@survex.com>

	* lib/survex.pot,src/commands.c,src/readval.c,src/readval.h,tests/: Add
	  new warning if *begin SURVEY has a separator character in SUVERY.

Wed Dec 26 07:29:42 GMT 2012  Olly Betts <olly@survex.com>

	* lib/en_US.po: Fix clashing menu accelerator.

Wed Dec 26 01:46:06 GMT 2012  Olly Betts <olly@survex.com>

	* src/readval.c: Fix typo in previous change.

Tue Dec 25 23:04:06 GMT 2012  Olly Betts <olly@survex.com>

	* src/readval.c,tests/: Demote errors about invalid dates to warnings,
	  since we've accepted *date for ages without any checks on the value,
	  and so existing datasets probably contain invalid dates and dates in
	  other formats.  (ticket#19)

Tue Dec 25 22:03:20 GMT 2012  Olly Betts <olly@survex.com>

	* src/listpos.c: But always leave space for at least 4 digits, so we
	  give exactly the same output as before unless we need the extra
	  width.

Mon Dec 24 08:44:04 GMT 2012  Olly Betts <olly@survex.com>

	* src/listpos.c: Adjust width of node stats table to fit longest count.

Sun Dec 23 07:20:53 GMT 2012  Olly Betts <olly@survex.com>

	* lib/survex.pot: Wrap TRANSLATORS comment.

Sun Dec 23 07:20:19 GMT 2012  Olly Betts <olly@survex.com>

	* lib/survex.pot: Add missing "c-format" annotation.

Sun Dec 23 07:19:22 GMT 2012  Olly Betts <olly@survex.com>

	* lib/sk.po: Resolve a couple of inconsistencies in translation of
	  similar messages by asking Martin Sluka.

Sun Dec 23 05:36:38 GMT 2012  Olly Betts <olly@survex.com>

	* NEWS: Update from ChangeLog.

Thu Dec 20 04:31:22 GMT 2012  Olly Betts <olly@survex.com>

	* lib/zh_CN.po: Translate another message.

Thu Dec 20 03:28:02 GMT 2012  Olly Betts <olly@survex.com>

	* lib/zh_CN.po: Add space after colon.

Thu Dec 20 03:26:15 GMT 2012  Olly Betts <olly@survex.com>

	* lib/survex.pot: Add more TRANSLATORS comments about terminology.

Thu Dec 20 03:25:45 GMT 2012  Olly Betts <olly@survex.com>

	* lib/it.po: Merge two new translations from launchpad.

Thu Dec 20 03:24:52 GMT 2012  Olly Betts <olly@survex.com>

	* lib/en_US.po: Correct "leg" to "shot" in a few places, and translate
	  "Anticlockwise" to "Counterclockwise".

Wed Dec 19 10:41:55 GMT 2012  Olly Betts <olly@survex.com>

	* lib/po-to-msg.pl: Remove commented out code to find uses, which is
	  now handled by a separate script.

Wed Dec 19 10:36:59 GMT 2012  Olly Betts <olly@survex.com>

	* lib/po-to-msg.pl: Update to read message numbers from references.

Tue Dec 18 12:00:40 GMT 2012  Olly Betts <olly@survex.com>

	* src/gla-gl.cc,src/gla.h: Update to use wxGLContext to avoid
	  deprecation warnings from wx 2.9.

Tue Dec 18 11:40:34 GMT 2012  Olly Betts <olly@survex.com>

	* src/moviemaker.cc: Fix unused parameter warnings when we don't have
	  libavformat available.

Tue Dec 18 11:39:40 GMT 2012  Olly Betts <olly@survex.com>

	* src/glbitmapfont.cc: Fix warning about ambiguous else from wxLogError
	  macro.

Tue Dec 18 11:32:32 GMT 2012  Olly Betts <olly@survex.com>

	* INSTALL,lib/INSTALL.OSX,src/,survex.spec.in: Require at least
	  wxWidgets 2.8.0 - it was released just over 6 years ago now,
	  and the wx developers consider even 2.8 to be rather long in
	  the tooth.  I haven't test build with wx 2.6 for more than a year
	  and it's no longer packaged for Debian.  Dropping support for
	  older wx allows a number of workarounds to be removed.

Tue Dec 18 11:05:24 GMT 2012  Olly Betts <olly@survex.com>

	* src/: Fix uses of some wx features which are deprecated in wx2.9.

Tue Dec 18 10:50:28 GMT 2012  Olly Betts <olly@survex.com>

	* src/gfxcore.cc,src/gla-gl.cc,src/gla.h: Fix OnSize handling
	  so we can just call event.Skip() (which is the intended approach)
	  rather than explicitly calling the parent class OnSize() method
	  from the subclass OnSize() method.

Tue Dec 18 08:23:14 GMT 2012  Olly Betts <olly@survex.com>

	* src/aven.cc: Fix MSW build to not rely on a GCC extension.

Tue Dec 18 07:20:16 GMT 2012  Olly Betts <olly@survex.com>

	* lib/: Merge changes from template.

Tue Dec 18 07:06:41 GMT 2012  Olly Betts <olly@survex.com>

	* lib/,src/Makefile.am,src/gettexttomsg.pl: Eliminate po_codes and just
	  store the message numbers as the line number in a fake source
	  reference to file 'n'.

Tue Dec 18 04:13:18 GMT 2012  Olly Betts <olly@survex.com>

	* lib/po_codes,lib/survex.pot: Merge in updated source line numbers.

Tue Dec 18 04:11:09 GMT 2012  Olly Betts <olly@survex.com>

	* lib/extract-msgs.pl,src/Makefile.am: Don't include version in
	  'Project-Id-Version'.

Tue Dec 18 03:13:16 GMT 2012  Olly Betts <olly@survex.com>

	* lib/: Set Project-Id-Version to just "survex" - the version part just
	  complicates things unnecessarily for our usage.

Tue Dec 18 03:00:04 GMT 2012  Olly Betts <olly@survex.com>

	* tests/Makefile.am,tests/aven.tst: Add new testsuite script (aven.tst)
	  which currently has regression tests for the recently fixed segfault
	  when aven didn't have messages for the requested language.

Tue Dec 18 02:19:08 GMT 2012  Olly Betts <olly@survex.com>

	* src/message.c: Only use ASCII for the handful of hardcoded messages
	  we need for errors loading message files, as it's probably more
	  likely the wrong encoding will be set in such cases.

Tue Dec 18 02:02:57 GMT 2012  Olly Betts <olly@survex.com>

	* src/,tests/: Report column numbers as well as line numbers for some
	  cavern errors and warnings, and update aven's cavern log parser to
	  handle these.  Simplify handling of quantity lists to only recognise
	  'DEFAULT' as the first item.  Add more testcases, expand some
	  existing testcases, and expected output for more.

Mon Dec 17 22:19:21 GMT 2012  Olly Betts <olly@survex.com>

	* src/message.c: If we don't find the message file, only give an error
	  if it was specified with SURVEX_LANG, since that is an explicit
	  instruction to Survex, whereas LANG, LC_ALL and LC_MESSAGES are
	  essentially system "preferred locale" settings.
	* src/aven.cc: Fix reporting of errors from message.c not to crash if
	  the wxApp object hasn't yet been intitialised, and to convert the
	  character encoding correctly.

Mon Dec 17 22:17:00 GMT 2012  Olly Betts <olly@survex.com>

	* lib/Makefile.am: Install zh_CN (Chinese) messages.

Mon Dec 17 22:02:43 GMT 2012  Olly Betts <olly@survex.com>

	* lib/zh_CN.po: Reuse existing translation of "Presentation" for the
	  top level menu name - now all the whole menu bar is translated!

Mon Dec 17 11:07:00 GMT 2012  Olly Betts <olly@survex.com>

	* src/cavernlog.cc: Don't highlight a file:linenumber if there's no
	  message after it, which avoids highlighting the "Included from"
	  lines wrongly.

Mon Dec 17 11:04:36 GMT 2012  Olly Betts <olly@survex.com>

	* tests/: Rename testcase badinc3 to badinc4 and actually run it, and
	  add new badinc3 which tests multiple levels of *include.  Add expect
	  output for all the badinc testcases.

Mon Dec 17 11:01:02 GMT 2012  Olly Betts <olly@survex.com>

	* src/datain.c: Report the parent include files starting from the
	  outermost, as that's more logical when there are multiple levels
	  involved.

Mon Dec 17 10:39:14 GMT 2012  Olly Betts <olly@survex.com>

	* lib/fr.po: Add translation for new message, adapted from two similar
	  existing messages.

Mon Dec 17 10:37:12 GMT 2012  Olly Betts <olly@survex.com>

	* lib/it.po: Merge a translation from launchpad.

Mon Dec 17 09:11:09 GMT 2012  Olly Betts <olly@survex.com>

	* lib/: Merge changes from .pot to .po files.

Mon Dec 17 06:37:10 GMT 2012  Olly Betts <olly@survex.com>

	* lib/,src/datain.c: Move the <filename>:<line> into the message when
	  reporting the include route to the file with the error in it, which
	  allows a more natural translation into German.

Mon Dec 17 03:26:40 GMT 2012  Olly Betts <olly@survex.com>

	* .gitignore: Add src/dump3d.

Mon Dec 17 03:24:22 GMT 2012  Olly Betts <olly@survex.com>

	* lib/po_codes,lib/po_codes_dead: Prune strings we aren't using and are
	  probably unlikely to use again into a new file po_codes_dead, so that
	  translators don't get presented with them to translate.
	* lib/survex.pot: Regenerate.

Tue Dec 11 23:07:31 GMT 2012  Olly Betts <olly@survex.com>

	* src/datain.c,tests/: We want to warn if there's a clino reading which
	  it would be impossible to have read from the instrument (e.g. on a
	  -90 to 90 degree scale you can't read "96" (it's probably a typo for
	  "69").  However, the gradient reading from a topofil is typically in
	  the range 0 to 180, with 90 being horizontal.  Really we should allow
	  the valid range to be specified, but for now we infer it from the
	  zero error - if this is within 45 degrees of 90 then we assume the
	  range is 0 to 180.

Tue Dec 11 22:29:35 GMT 2012  Olly Betts <olly@survex.com>

	* lib/po-to-msg.pl: Report unused message numbers.

Tue Dec 11 22:22:20 GMT 2012  Olly Betts <olly@survex.com>

	* lib/po_codes,lib/survex.pot,src/commands.c,tests/: If the scale
	  factor in *calibrate is zero, flag that as an error - it doesn't
	  make sense and probably means someone reversed the arguments to
	  *calibrate.

Mon Dec 03 06:52:22 GMT 2012  Olly Betts <olly@survex.com>

	* src/readval.c: If we were expecting a numeric field and instead get
	  something which starts with '+', '-', or '.' but which isn't a
	  number, then fix the error to include that character in the token
	  reported.
	* tests/: Add regression test badreadingdotplus.

Mon Dec 03 06:50:51 GMT 2012  Olly Betts <olly@survex.com>

	* tests/cavern.tst,tests/equatenosuchstn.out,tests/surveytypo.out: Stop
	  trimming output header when we get to copyright line, as there may be
	  an error before the first blank line.

Mon Dec 03 06:34:20 GMT 2012  Olly Betts <olly@survex.com>

	* tests/badinc3.svx: Add new test file, missed in earlier commit.

Mon Dec 03 04:18:34 GMT 2012  Olly Betts <olly@survex.com>

	* src/cavern.c: Use /* */ comments, not //.

Mon Dec 03 04:16:40 GMT 2012  Olly Betts <olly@survex.com>

	* tests/Makefile.am: Add new test suite files.

Mon Dec 03 04:13:32 GMT 2012  Olly Betts <olly@survex.com>

	* src/datain.c,tests/cavern.tst: Fix handling after reporting an error
	  for a bad reading in passage data to not then complain "End of line
	  not blank" but instead check other readings on the same line.
	* tests/passagebad.svx: Add regression testcase.

Mon Dec 03 02:55:33 GMT 2012  Olly Betts <olly@survex.com>

	* tests/cavern.tst,tests/extend.tst,tests/smoke.tst: Add valgrind hooks
	  to the rest of the tests scripts.

Mon Dec 03 02:53:56 GMT 2012  Olly Betts <olly@survex.com>

	* configure.ac: Fix package name, broken during modernisation of
	  autotools use.

Mon Dec 03 02:32:01 GMT 2012  Olly Betts <olly@survex.com>

	* tests/: Run tools under valgrind in most test scripts if VALGRIND is
	  set.

Mon Dec 03 02:29:56 GMT 2012  Olly Betts <olly@survex.com>

	* tests/smoke.tst: Remove variables which aren't ever used.

Mon Dec 03 02:28:45 GMT 2012  Olly Betts <olly@survex.com>

	* tests/: Make all test scripts report "Test passed" at the end if
	  VERBOSE is set and all testcases in the script passed.

Mon Dec 03 01:59:04 GMT 2012  Olly Betts <olly@survex.com>

	* tests/cavern.tst: If VALGRIND is set, run cavern under valgrind and
	  fail the test if there's an error.

Mon Dec 03 01:29:39 GMT 2012  Olly Betts <olly@survex.com>

	* src/datain.c: Refactor to avoid duplicating code for handling clino
	  and backclino.

Mon Dec 03 01:29:05 GMT 2012  Olly Betts <olly@survex.com>

	* src/datain.c: Check r is valid before using it at all.

Sun Dec 02 23:48:05 GMT 2012  Olly Betts <olly@survex.com>

	* src/str.c,src/str.h: Inline s_zero() and s_free() since they should
	  optimise down to similar or less code than a function call would.

Sun Dec 02 23:47:21 GMT 2012  Olly Betts <olly@survex.com>

	* src/datain.c: s_zero() on a NULL pointer is a no-op, so remove.

Sun Dec 02 22:53:34 GMT 2012  Olly Betts <olly@survex.com>

	* lib/de_CH.po: Consistently use Swiss quoting style.

Sun Dec 02 22:51:53 GMT 2012  Olly Betts <olly@survex.com>

	* src/readval.c: If we're about to longjmp to jbSkipLine, then we can
	  just call compile_error() instead of compile_error_skip().

Sun Dec 02 22:40:07 GMT 2012  Olly Betts <olly@survex.com>

	* src/datain.c: Always skip the current line if we longjmp to
	  jbSkipLine.
	* tests/cavern.tst,tests/skipafterbadomit.svx: We weren't skipping
	  after complaining about OMIT for a required reading, which the
	  change to always skip fixes, so add a regression test for that.

Sat Dec 01 23:42:22 GMT 2012  Olly Betts <olly@survex.com>

	* src/readval.c: Add a "const".

Fri Nov 30 00:31:16 GMT 2012  Olly Betts <olly@survex.com>

	* lib/it.po,lib/sk.po: Merge more updates from launchpad.

Wed Nov 28 06:11:11 GMT 2012  Olly Betts <olly@survex.com>

	* NEWS: Update from ChangeLog.

Wed Nov 28 05:02:26 GMT 2012  Olly Betts <olly@survex.com>

	* lib/de.po: A few more translations from launchpad.

Wed Nov 28 01:56:49 GMT 2012  Olly Betts <olly@survex.com>

	* lib/,src/sorterr.c: Change "HOW MANY" to "HOW_MANY" to make it
	  clearer this is a placeholder for one argument.

Wed Nov 28 01:52:16 GMT 2012  Olly Betts <olly@survex.com>

	* src/message.c: Don't force Latin 1 if setlocale(LC_MESSAGES, ...)
	  fails.

Wed Nov 28 01:51:11 GMT 2012  Olly Betts <olly@survex.com>

	* src/message.c: Transliterate « and » to " if we don't have them in
	  the current character set (previously we mapped them to << and >>).

Wed Nov 28 01:00:53 GMT 2012  Olly Betts <olly@survex.com>

	* lib/: Merge translations from launchpad.

Wed Nov 28 00:44:36 GMT 2012  Olly Betts <olly@survex.com>

	* lib/de_CH.po: Fill gaps from de.po.

Wed Nov 28 00:44:05 GMT 2012  Olly Betts <olly@survex.com>

	* lib/de.po: Merge in new "TRANSLATORS" comments.

Wed Nov 28 00:43:39 GMT 2012  Olly Betts <olly@survex.com>

	* lib/es.po,lib/fr.po,lib/it.po: Merge translations from launchpad.

Wed Nov 28 00:11:07 GMT 2012  Olly Betts <olly@survex.com>

	* lib/pt_BR.po: Merge translations from launchpad.

Wed Nov 28 00:00:18 GMT 2012  Olly Betts <olly@survex.com>

	* lib/po-to-msg.pl: Add FIXME to only check % formats for messages
	  which have the "c-format" flag set.

Tue Nov 27 23:57:25 GMT 2012  Olly Betts <olly@survex.com>

	* lib/po-to-msg.pl: Fix quote check to handle “” vs »«.

Tue Nov 27 23:40:06 GMT 2012  Olly Betts <olly@survex.com>

	* lib/de.po,lib/po_codes,lib/survex.pot: Reorder messages so the ones
	  in the "View" menu are together in order.  Adjust menu accelerators
	  for the German translation to avoid clashes in the View menu.

Tue Nov 27 23:14:05 GMT 2012  Olly Betts <olly@survex.com>

	* lib/de.po: Merge more updates from launchpad.

Tue Nov 27 22:30:36 GMT 2012  Olly Betts <olly@survex.com>

	* lib/de.po: Merge updates from launchpad.

Wed Nov 14 05:50:47 GMT 2012  Olly Betts <olly@survex.com>

	* lib/fr.po: Merge in new translator comments.

Sun Nov 04 21:26:29 GMT 2012  Olly Betts <olly@survex.com>

	* lib/sk.po: Merge changes from Martin Sluka.

Sun Nov 04 21:26:01 GMT 2012  Olly Betts <olly@survex.com>

	* lib/ca.po: Merge in TRANSLATOR comments.

Sun Nov 04 21:25:40 GMT 2012  Olly Betts <olly@survex.com>

	* lib/fr.po: Fix clashing menu accelerator.

Fri Nov 02 04:02:16 GMT 2012  Olly Betts <olly@survex.com>

	* NEWS: Update from ChangeLog.

Fri Nov 02 03:58:12 GMT 2012  Olly Betts <olly@survex.com>

	* lib/mailmsgs.pl: Remove obsolete script.
	* lib/Makefile.am,lib/po-to-msg.pl: Remove references to *.todo, which
	  we no longer generate.

Fri Nov 02 03:46:59 GMT 2012  Olly Betts <olly@survex.com>

	* lib/survex.pot: Add another TRANSLATORS comment.

Fri Nov 02 03:25:52 GMT 2012  Olly Betts <olly@survex.com>

	* lib/survex.pot: Add TRANSLATORS comments to clarify messages which
	  Eric asked about.

Fri Nov 02 03:06:00 GMT 2012  Olly Betts <olly@survex.com>

	* lib/: Merge translation updates.

Fri Nov 02 00:32:35 GMT 2012  Olly Betts <olly@survex.com>

	* src/guicontrol.cc,src/mainfrm.cc: On OS X, F11 is used by the desktop
	  so change the menu shortcut for "Full Screen Mode" to be the OS X
	  standard shortcut Shift-Command-F.

Sun Oct 28 04:21:27 GMT 2012  Olly Betts <olly@survex.com>

	* lib/sk.po: Merge updates from Martin Sluka.

Mon Oct 15 04:19:57 GMT 2012  Olly Betts <olly@survex.com>

	* Makefile.am,configure.ac: Modern automake seems to cope with files
	  required by GNU being generated during the build, so we no longer
	  need to use the "foreign" automake mode.  Also use -Werror with
	  automake.

Mon Oct 15 02:28:46 GMT 2012  Olly Betts <olly@survex.com>

	* src/Makefile.am: Remove workaround for GCC 2.95 failing to compile
	  gfxcore.cc - GCC 2.95 is obsolete now.

Mon Oct 15 02:27:04 GMT 2012  Olly Betts <olly@survex.com>

	* src/Makefile.am: Use AM_CPPFLAGS instead of obsolete INCLUDES.

Mon Oct 15 02:21:53 GMT 2012  Olly Betts <olly@survex.com>

	* Makefile.am,buildmacosx.sh,configure.ac,lib/mailmsgs.pl: Update
	  configure.ac from passing version to AM_INIT_AUTOMAKE to passing it
	  to AC_INIT, and fix places which grep out the version.

Mon Oct 15 02:08:23 GMT 2012  Olly Betts <olly@survex.com>

	* buildmacosx.sh,configure.ac,configure.in,doc/Makefile.am,
	  lib/mailmsgs.pl: Rename configure.in to configure.ac to make modern
	  autotools usage.

Thu Sep 27 10:41:56 GMT 2012  Olly Betts <olly@survex.com>

	* src/: Switch read_prefix_*() family of functions to be a single
	  read_prefix() function which tags a bitmask of flags.

Thu Sep 27 09:23:41 GMT 2012  Olly Betts <olly@survex.com>

	* lib/id.po: Resolve clashing menu accelerators.

Thu Sep 27 05:37:18 GMT 2012  Olly Betts <olly@survex.com>

	* src/namecompare.cc: Fix to build with wx2.8.

Thu Sep 27 05:25:49 GMT 2012  Olly Betts <olly@survex.com>

	* NEWS: Update from ChangeLog.

Thu Sep 27 05:12:22 GMT 2012  Olly Betts <olly@survex.com>

	* src/message.c: For determining character set on Unix, check LANG
	  after LC_ALL and LC_CTYPE.  For determining language, check LC_ALL
	  before LC_MESSAGES and LANG.

Thu Sep 27 04:48:34 GMT 2012  Olly Betts <olly@survex.com>

	* lib/id.po: Add more translations and fix marking of unused messages.

Thu Sep 27 04:07:24 GMT 2012  Olly Betts <olly@survex.com>

	* lib/Indonesian-5.1.11.isl,lib/Makefile.am,lib/id.po: Add start of
	  Indonesian translation from launchpad.

Thu Sep 27 03:56:22 GMT 2012  Olly Betts <olly@survex.com>

	* lib/: Merge translation updates from launchpad.

Thu Sep 27 00:31:24 GMT 2012  Olly Betts <olly@survex.com>

	* lib/: Remove scripts and data files which are no longer used.

Sat Sep 22 05:06:23 GMT 2012  Olly Betts <olly@survex.com>

	* src/mainfrm.cc,src/mainfrm.h: Don't run incremental search on every
	  key-press, as on a slow machine the short initial search(es) will
	  take a while but not be useful.  Instead set a flag, and actually
	  run the search when MainFrm next receives an idle event.

Fri Sep 21 06:24:32 GMT 2012  Olly Betts <olly@survex.com>

	* src/img.h: New leg flag img_FLAG_NOSURVEY.
	* src/netskel.c: Set img_FLAG_NOSURVEY for nosurvey legs.
	* src/dump3d.c: Report NOSURVEY leg flag.

Fri Sep 21 06:22:29 GMT 2012  Olly Betts <olly@survex.com>

	* src/Makefile.am: dump3d now needs date.c.

Wed Sep 19 22:12:35 GMT 2012  Olly Betts <olly@survex.com>

	* src/dump3d.c: Add --show-dates option.

Fri Sep 07 11:39:06 GMT 2012  Olly Betts <olly@survex.com>

	* src/namecompare.cc,src/namecompare.h: Add two new files which were
	  in the last release but I failed to commit.

Tue Aug 14 09:42:43 GMT 2012  Olly Betts <olly@survex.com>

	* lib/Makefile.am: Create de_DE.po as a symlink if it doesn't exist.

Mon May 28 16:56:27 GMT 2012  Olly Betts <olly@survex.com>

	* configure.in: -W no longer seems to cause problems with wxWidgets.

Mon May 28 16:49:37 GMT 2012  Olly Betts <olly@survex.com>

	* src/: Remove unused parameter names.

Sun May 27 12:24:17 GMT 2012  Olly Betts <olly@survex.com>

	* src/export.cc: Include "export.h".

Fri May 25 14:20:24 GMT 2012  Olly Betts <olly@survex.com>

	* tests/cavern.tst,test/equatenosuchstn.out: Drop line reporting time
	  taken when comparing output, as that can vary.
	* src/listpos.c,tests/equatenosuchstn.out: Move "Station X referred to
	  just once" warning after non-existent survey check.
	* src/,tests/: If survey isn't all connected, still run survey tree
	  checks and report errors and/or warnings which might suggest typo
	  locations.

Tue Feb 28 00:41:15 GMT 2012  Olly Betts <olly@survex.com>

	* tests/diffpos.tst: Force English messages for diffpos tests too.

Tue Feb 28 00:39:45 GMT 2012  Olly Betts <olly@survex.com>

	* tests/cavern.tst: Force English messages so comparing expected output
	  works whatever the current language setting.

Fri Feb 24 00:43:04 GMT 2012  Olly Betts <olly@survex.com>

	* tests/cavern.tst,tests/equatenosuchstn.out: Fix test failure due to
	  Survex version number appearing in expected output.

Thu Feb 23 22:34:52 GMT 2012  Olly Betts <olly@survex.com>

	* make_release: Link mingw build statically to avoid needing libgcc
	  DLL.

Wed Feb 22 23:39:25 GMT 2012  Olly Betts <olly@survex.com>

	* configure.in,src/gla-gl.cc: The Debian mingw-w64 packages lack
	  GL/glext.h so test for it in configure.

Wed Feb 22 23:29:29 GMT 2012  Olly Betts <olly@survex.com>

	* src/cavernlog.cc: Remove variable which is only assigned to and
	  never read.

Wed Feb 22 22:09:02 GMT 2012  Olly Betts <olly@survex.com>

	* NEWS,src/Makefile.am: Disable building findentrances by default
	  so I can get 1.2.6 out without further delays as it fixes processing
	  .svx files from aven under Mac OS X.

Wed Feb 22 11:35:40 GMT 2012  Olly Betts <olly@survex.com>

	* src/datain.c: Remove return type from data_normal() etc as we never
	  use it.

Wed Feb 22 05:11:53 GMT 2012  Olly Betts <olly@survex.com>

	* make_release: Update to work with Debian mingw-w64 packages.

Mon Feb 20 05:08:26 GMT 2012  Olly Betts <olly@survex.com>

	* NEWS,configure.in: Update for 1.2.6.

Sun Feb 19 10:48:37 GMT 2012  Olly Betts <olly@survex.com>

	* doc/3dformat.htm: Merge in some improvements from Mike McCombe.

Fri Feb 17 03:49:59 GMT 2012  Olly Betts <olly@survex.com>

	* src/message.c: Fix so that cavern run by aven finds its messages.

Thu Feb 16 01:36:54 GMT 2012  Olly Betts <olly@survex.com>

	* Makefile.am,survex.iss.in: Include JPG images in Innosetup installer.
	  (ticket#35)

Fri Jan 27 13:30:54 GMT 2012  Olly Betts <olly@survex.com>

	* lib/po_codes,lib/survex.pot,src/Makefile.am,src/findentrances.cc:
	  Make all messages in findentrances translatable.

Fri Jan 27 11:03:28 GMT 2012  Olly Betts <olly@survex.com>

	* lib/po_codes,lib/survex.pot,src/listpos.c,tests/: If we have a
	  reference to a station in a non-existent survey, give a helpful error
	  rather than saying the station hasn't been exported from the survey.

Tue Jan 24 23:03:10 GMT 2012  Olly Betts <olly@survex.com>

	* src/cavern.c: Remove TRANSLATE comment which has already been
	  addressed.

Tue Jan 24 10:56:14 GMT 2012  Olly Betts <olly@survex.com>

	* src/findentrances.cc: Add commenting noting precision of lat and lon.

Tue Jan 24 10:55:19 GMT 2012  Olly Betts <olly@survex.com>

	* src/findentrances.cc: Don't include carriage returns in .gpx output.

Tue Jan 24 10:42:41 GMT 2012  Olly Betts <olly@survex.com>

	* src/findentrances.cc: Add GPL licence boilerplate (Olaf OKed this in
	  <20120111115239.1b162450@ghost>).

Tue Jan 24 04:53:30 GMT 2012  Olly Betts <olly@survex.com>

	* src/Makefile.am,src/findentrances.cc: Build findentrances in the
	  buildsystem.

Tue Jan 24 04:41:03 GMT 2012  Olly Betts <olly@survex.com>

	* src/findentrances.cc: Update examples of usage to reflect "-s"
	  change.

Tue Jan 24 04:38:11 GMT 2012  Olly Betts <olly@survex.com>

	* src/findentrances.cc: Use string::assign() rather than constructing
	  a temporary string object and assigning that.

Tue Jan 24 04:35:25 GMT 2012  Olly Betts <olly@survex.com>

	* src/cmdline.c: Allow help argument to cmdline_init() to be NULL.

Tue Jan 24 04:35:04 GMT 2012  Olly Betts <olly@survex.com>

	* src/findentrances.cc: Support --help and --version options.

Tue Jan 24 04:27:15 GMT 2012  Olly Betts <olly@survex.com>

	* src/findentrances.cc: "using namespace std;"

Tue Jan 24 04:25:09 GMT 2012  Olly Betts <olly@survex.com>

	* src/findentrances.cc: Give error if required -d option is not
	  specified.

Tue Jan 24 04:19:29 GMT 2012  Olly Betts <olly@survex.com>

	* src/findentrances.cc: Other survex tools use -s for "limit operation
	  to this survey prefix" and just take the .3d file to operate on as
	  a command line argument, so for consistency just take the .3d file
	  as a command line argument here too.

Tue Jan 24 04:18:41 GMT 2012  Olly Betts <olly@survex.com>

	* src/findentrances.cc: Reindent with 4 space indent, tab width 8.

Tue Jan 24 04:12:19 GMT 2012  Olly Betts <olly@survex.com>

	* src/findentrances.cc: Add findentrances utility from Olaf.

Tue Jan 10 12:57:08 GMT 2012  Olly Betts <olly@survex.com>

	* lib/survex.pot,lib/zh_CN.po: Update.

Tue Jan 10 12:56:33 GMT 2012  Olly Betts <olly@survex.com>

	* lib/po_codes: Update locations.

Tue Jan 10 12:55:25 GMT 2012  Olly Betts <olly@survex.com>

	* lib/Makefile.am: When generating survex.pot from po_codes, drop the
	  codes from commented out messages too.

Mon Jan 09 12:21:28 GMT 2012  Olly Betts <olly@survex.com>

	* src/aven.cc: Fix to build with a non-Unicode wxWidgets library.
	  Patch from Olaf Kahler.

Fri Jan 06 11:47:59 GMT 2012  Olly Betts <olly@survex.com>

	* lib/: Touch all the .po files.

Fri Jan 06 11:47:10 GMT 2012  Olly Betts <olly@survex.com>

	* lib/touch-po.pl: New script to "touch" a .po file by updating
	  "PO-Revision-Date:".

Fri Jan 06 11:34:16 GMT 2012  Olly Betts <olly@survex.com>

	* lib/,src/Makefile.am,src/gettexttomsg.pl: Rename codes.po to po_codes
	  so it doesn't get picked up by tools looking for .po files.  Add
	  survex.pot to the repo so launchpad's auto translation syncing can
	  work.

Fri Jan 06 11:25:23 GMT 2012  Olly Betts <olly@survex.com>

	* make_release: Update to use git rather than SVN.

Fri Jan 06 11:19:37 GMT 2012  Olly Betts <olly@survex.com>

	* doc/HACKING.htm: Update mention of "SVN tree" to "source tree" as the
	  files mentioned are shipped in releases too.

Wed Jan 04 05:22:32 GMT 2012  Olly Betts <olly@survex.com>

	* lib/Makefile.am: Make the containing directory in the launchpad
	  tarball “survex-trans”.

Wed Jan 04 03:41:40 GMT 2012  Olly Betts <olly@survex.com>

	* src/dump3d.c: Add support for showing img_ERROR_INFO items.

Tue Jan 03 23:54:26 GMT 2012  Olly Betts <olly@survex.com>

	* lib/fr.po: Incorporate a translation from launchpad I'd previously
	  copied the English version of by mistake.  Attempt to correct
	  mistranslation of "survey file".

Tue Jan 03 13:21:09 GMT 2012  Olly Betts <olly@survex.com>

	* make_release: Need to set VERSION before we first use it!

Tue Jan 03 12:39:38 GMT 2012  Olly Betts <olly@survex.com>

	* NEWS,configure.in: Update for 1.2.5.

Tue Jan 03 12:11:14 GMT 2012  Olly Betts <olly@survex.com>

	* doc/survex.7.in: Make a few minor improvements to the text.

Tue Jan 03 12:07:31 GMT 2012  Olly Betts <olly@survex.com>

	* doc/survex.7.in: Update section in .TH macro to 7 too.

Tue Jan 03 12:04:54 GMT 2012  Olly Betts <olly@survex.com>

	* src/moviemaker.cc: Further fix.

Tue Jan 03 11:05:11 GMT 2012  Olly Betts <olly@survex.com>

	* configure.in,src/moviemaker.cc: Fix to work with newer ffmpeg.

Mon Jan 02 13:10:42 GMT 2012  Olly Betts <olly@survex.com>

	* src/gfxcore.cc: Draw measuring line above indicators rather than
	  underneath them.

Mon Jan 02 12:52:47 GMT 2012  Olly Betts <olly@survex.com>

	* src/message.c: Improve handling of messages before the message
	  subsystem is fully initialised.

Mon Jan 02 12:37:18 GMT 2012  Olly Betts <olly@survex.com>

	* src/Makefile.am,src/mainfrm.cc,src/namecmp.h: Add a version of the
	  station name comparing algorithm which works with the Unicode strings
	  directly, which fixes the issue with random ordering of the prefix
	  tree control in aven due to the converted strings we were comparing 
	  getting invalidated before we actually compared them.

Mon Jan 02 12:12:35 GMT 2012  Olly Betts <olly@survex.com>

	* src/gla-gl.cc: If glGenLists() fails, flag the list as NEVER_CACHE
	  as there's unlikely to be much point calling glGenLists() again.
	* src/gla-gl.cc,src/gla.h: Replace GLAList methods test_flag() and
	  InvalidateList() with an invalidate_if() method.

Mon Jan 02 11:54:38 GMT 2012  Olly Betts <olly@survex.com>

	* src/gfxcore.cc,src/gla-gl.cc: No need to invalidate the display lists
	  for the compass and clino when a new survey is loaded as they don't
	  depend on the survey data.

Mon Jan 02 11:17:51 GMT 2012  Olly Betts <olly@survex.com>

	* src/gla-gl.cc,src/gla.h: Rework list caching code to not call
	  glDeleteLists() and glGenLists() when a list is invalidated, as that
	  results in a fresh list number being allocated (at least with the
	  OpenGL implementation I'm using) which would eventually result in
	  aven hitting an assertion which is there to catch if we leak lists.

Sun Jan 01 13:29:03 GMT 2012  Olly Betts <olly@survex.com>

	* lib/Makefile.am: Put translation files in a sub-directory in the
	  tarball, and print the path to it so it can be cut-and-pasted to
	  upload to launchpad.

Sun Jan 01 10:48:01 GMT 2012  Olly Betts <olly@survex.com>

	* lib/it.po: Add "translation" for degree symbol.

Sun Jan 01 10:33:55 GMT 2012  Olly Betts <olly@survex.com>

	* lib/en_US.po: Merge template changes into en_US.po (no user-visible
	  changes).

Sun Jan 01 04:45:03 GMT 2012  Olly Betts <olly@survex.com>

	* make_release: Fix typo in filename to copy to webserver.  Show the
	  SHA1 checksums for the uploaded files.

Sun Jan 01 02:56:04 GMT 2012  Olly Betts <olly@survex.com>

	* NEWS,configure.in: Update for 1.2.4.

Sun Jan 01 02:53:03 GMT 2012  Olly Betts <olly@survex.com>

	* src/gfxcore.cc,src/gfxcore.h: Update copyright years.

Sun Jan 01 02:32:59 GMT 2012  Olly Betts <olly@survex.com>

	* src/gfxcore.cc,src/gfxcore.h: Improve labelling of depth colour key
	  to avoid sub-picometre precision on near-zero values (ticket#30).
	  We now always use metres or feet for the depth with a consistent
	  precision chosen from the depth range, and show the units below
	  the colour bar rather than after every value.
	* src/gfxcore.cc,src/gfxcore.h: When zooming way in, stay in metres
	  rather than switching to cm.  Say “1 mile” rather than “1 miles”.

Sat Dec 31 22:40:07 GMT 2011  Olly Betts <olly@survex.com>

	* src/gla-gl.cc: Fix not to make OpenGL calls before we've initialised
	  OpenGL, as this can cause segmentation faults (e.g. on Fedora 16).
	  Extend CHECK_GL_ERROR() to check that we don't make such calls in
	  future.

Sat Dec 31 22:37:47 GMT 2011  Olly Betts <olly@survex.com>

	* lib/es.po: Fix "Last-Translator:" header and merge in translation
	  of a message which is not currently used.

Sat Dec 31 15:04:23 GMT 2011  Olly Betts <olly@survex.com>

	* lib/: Merge remaining .po files.

Sat Dec 31 14:46:20 GMT 2011  Olly Betts <olly@survex.com>

	* lib/: Merge more .po files.

Sat Dec 31 14:24:25 GMT 2011  Olly Betts <olly@survex.com>

	* lib/ca.po,lib/de_CH.po,lib/en_US.po: Merge template changes into .po
	  files.

Sat Dec 31 13:13:55 GMT 2011  Olly Betts <olly@survex.com>

	* lib/fr.po: More translation updates from launchpad.

Sat Dec 31 12:51:53 GMT 2011  Olly Betts <olly@survex.com>

	* lib/ca.po,lib/sk.po: Fix unattached acute accents.

Sat Dec 31 12:45:36 GMT 2011  Olly Betts <olly@survex.com>

	* lib/: Update Project-Id-Version in .po files to match that in
	  survex.pot.

Sat Dec 31 12:43:52 GMT 2011  Olly Betts <olly@survex.com>

	* lib/Makefile.am: Add launchpad-tarball target to make a tarball
	  of the translations suitable for uploading to launchpad.

Sat Dec 31 12:23:39 GMT 2011  Olly Betts <olly@survex.com>

	* make_release: Echo the commands to copy the new release to the web
	  server at the end.
	* copy-prerelease,copy-release: Remove old scripts which are no longer
	  useful.

Sat Dec 31 11:13:11 GMT 2011  Olly Betts <olly@survex.com>

	* NEWS,configure.in: Update for 1.2.3.

Sat Dec 31 10:58:34 GMT 2011  Olly Betts <olly@survex.com>

	* src/mainfrm.cc: As we build the data structure, eliminate tubes
	  consisting of zero XSECTs as well as those consisting of just one.

Sat Dec 31 10:36:24 GMT 2011  Olly Betts <olly@survex.com>

	* src/img.h: Fix incorrect comment which claimed that img_XFLAG_END
	  was no longer used.
	* src/img.c: Use img_XFLAG_END constant rather than assuming it is
	  1.

Sat Dec 31 10:32:44 GMT 2011  Olly Betts <olly@survex.com>

	* src/extend.c: Copy the end markers for passage tubes, and preserve
	  left and right data for tubes (previously they were set to -1.0
	  which means "no info").

Sat Dec 31 08:17:08 GMT 2011  Olly Betts <olly@survex.com>

	* lib/extract-msgs.pl: New script to allow developers to update
	  codes.po from source code.
	* lib/Makefile.am: Ship it.
	* src/Makefile.am: Add rule to run it on all used sources and generate
	  newcodes.po which can then be compared with current version.

Sat Dec 31 08:14:06 GMT 2011  Olly Betts <olly@survex.com>

	* lib/codes.po: Update source locations, add a missing c-format marker.

Sat Dec 31 08:13:26 GMT 2011  Olly Betts <olly@survex.com>

	* src/mainfrm.cc: Fix a message in the source code which I missed in
	  the previous batch.

Sat Dec 31 08:12:23 GMT 2011  Olly Betts <olly@survex.com>

	* lib/po-to-msg.pl: Removed unused remains of check that messages are
	  in numerically ascending order, which we no longer want to enforce.

Sat Dec 31 07:48:20 GMT 2011  Olly Betts <olly@survex.com>

	* src/sorterr.c: Fix a message in the source code which I missed in
	  the previous batch.

Sat Dec 31 05:54:45 GMT 2011  Olly Betts <olly@survex.com>

	* src/message.c: Transliterate curly right single quote to ASCII
	  apostrophe if we can't represent it in the current character set.

Sat Dec 31 05:44:47 GMT 2011  Olly Betts <olly@survex.com>

	* lib/,src/: Use curly apostrophe instead of "'" in messages.  Correct
	  messages in source code which didn't match those in the message file
	  (no visible effects to end-users).
	* lib/codes.po: Update file:lineno locations where messages are used.
	* lib/po-to-msg.pl: Warn about different numbers of opening or
	  closing curly double quotes in message vs translation.
	* lib/ca.po,lib/es.po: Fix minor typo in one message caught by this
	  new warning.

Sat Dec 31 05:23:46 GMT 2011  Olly Betts <olly@survex.com>

	* NEWS: Update from ChangeLog.

Thu Dec 29 03:37:04 GMT 2011  Olly Betts <olly@survex.com>

	* lib/,src/: Use curly double quotes instead of "`" and "'" to
	  quote literals and filenames in messages.

Thu Dec 29 03:21:49 GMT 2011  Olly Betts <olly@survex.com>

	* src/message.c: Transliterate curly double quotes to ASCII straight
	  double quotes if we can't represent them in the current character
	  set.

Thu Dec 29 03:14:52 GMT 2011  Olly Betts <olly@survex.com>

	* src/message.c: Convert source code to UTF-8.

Thu Dec 29 00:52:44 GMT 2011  Olly Betts <olly@survex.com>

	* src/gla-gl.cc: Fix typo in CHECK_GL_ERROR() change in previous
	  commit.

Thu Dec 29 00:49:31 GMT 2011  Olly Betts <olly@survex.com>

	* src/gla-gl.cc: We already keep track of the GL canvas size in x_size
	  and y_size so use those rather than re-requesting them.

Wed Dec 28 11:45:40 GMT 2011  Olly Betts <olly@survex.com>

	* lib/fr.po: Merge in updated translations from launchpad.

Sun Nov 27 12:30:31 GMT 2011  Olly Betts <olly@survex.com>

	* src/tr.c,src/tr.h: Committing original versions of tr tiled
	  rendering code.

Thu Nov 24 12:59:24 GMT 2011  Olly Betts <olly@survex.com>

	* src/gfxcore.cc,src/gla-gl.cc,src/gla.h: Remove
	  GLACanvas::SetBackgroundColour() since we only ever set it to black
	  and opaque.

Thu Nov 24 12:28:07 GMT 2011  Olly Betts <olly@survex.com>

	* doc/TODO.htm: Add note to pick the fastest method for crosses/blobs
	  if multiple ones pass the visual fidelity check.

Thu Nov 24 12:27:33 GMT 2011  Olly Betts <olly@survex.com>

	* src/gla-gl.cc: Add disabled code to show the visual fidelity check on
	  stdout.

Thu Nov 24 12:24:49 GMT 2011  Olly Betts <olly@survex.com>

	* src/gla-gl.cc: Fix screenshot and movie generation to read from the
	  front buffer in the usual case of being double buffered.

Thu Nov 24 12:02:22 GMT 2011  Olly Betts <olly@survex.com>

	* src/gla-gl.cc: Add CHECK_GL_ERROR for glReadPixels calls.

Thu Nov 24 11:59:23 GMT 2011  Olly Betts <olly@survex.com>

	* src/gla-gl.cc: Undefine o and I after we're done with them.

Thu Nov 24 11:56:57 GMT 2011  Olly Betts <olly@survex.com>

	* src/gla-gl.cc: Fix expected cross shape so don't always reject using 
	  texture mapping to draw crosses.

Wed Nov 02 15:40:45 GMT 2011  Olly Betts <olly@survex.com>

	* src/mainfrm.cc: Don't create the help menu at all on OS X.

Wed Nov 02 15:38:54 GMT 2011  Olly Betts <olly@survex.com>

	* lib/INSTALL.OSX: Update to reflect current status.

Wed Nov 02 15:37:58 GMT 2011  Olly Betts <olly@survex.com>

	* src/gfxcore.cc: Remove duplicate call to PopupMenu().

Tue Nov 01 23:24:23 GMT 2011  Olly Betts <olly@survex.com>

	* src/namecmp.h: Fix to build with wx 2.9.2.

Tue Nov 01 23:17:52 GMT 2011  Olly Betts <olly@survex.com>

	* src/gfxcore.cc: Remove assertion which uses deprecated wx method.

Tue Nov 01 23:14:09 GMT 2011  Olly Betts <olly@survex.com>

	* src/mainfrm.cc,src/mainfrm.h: Make separator wxChar not int.

Tue Nov 01 18:54:32 GMT 2011  Olly Betts <olly@survex.com>

	* lib/sk.po: Update a translation from launchpad.

Tue Nov 01 18:32:24 GMT 2011  Olly Betts <olly@survex.com>

	* src/log.cc,src/log.h: Fix to build with wx 2.9.2.

Tue Nov 01 18:15:20 GMT 2011  Olly Betts <olly@survex.com>

	* src/export.cc: Fix to build with wx 2.9.2.

Tue Nov 01 18:14:13 GMT 2011  Olly Betts <olly@survex.com>

	* src/aboutdlg.cc: Fix code conditionally used on 2.9.2 and later to
	  actually compile.

Tue Nov 01 18:12:42 GMT 2011  Olly Betts <olly@survex.com>

	* src/gfxcore.cc: Fix how we pass on events from right-click menus of
	  indicators.  The previous code seemed to work, but wasn't correct
	  as highlighted by trying to build it with 2.9.2 which now refuses
	  to build to avoid people getting this wrong.

Tue Nov 01 18:11:55 GMT 2011  Olly Betts <olly@survex.com>

	* src/aven.h: Need to forward declare class wxPageSetupDialogData for
	  wx 2.9.2.

Tue Nov 01 18:11:22 GMT 2011  Olly Betts <olly@survex.com>

	* src/glbitmapfont.h: Fix to build with wx 2.9.2.

Tue Nov 01 18:10:51 GMT 2011  Olly Betts <olly@survex.com>

	* src/cavernlog.cc: Fix to build with wx 2.9.2.

Tue Nov 01 18:06:12 GMT 2011  Olly Betts <olly@survex.com>

	* lib/INSTALL.OSX,src/mainfrm.cc: Make the green colour used for
	  entrances in the survey tree the same (slightly darker than
	  before) green used for the entrance blobs.

Tue Nov 01 18:04:47 GMT 2011  Olly Betts <olly@survex.com>

	* src/gla-gl.cc: Fix warning when building with wx2.9.2.

Tue Nov 01 12:32:30 GMT 2011  Olly Betts <olly@survex.com>

	* src/printwx.cc: Fix Y coordinates of surface surveys on printouts.
	  (Closes #32)

Sun Oct 23 06:20:14 GMT 2011  Olly Betts <olly@survex.com>

	* lib/Info.plist.in: Remove spurious blank lines from licence text
	  in OS X "Get Info".

Sat Oct 22 17:39:07 GMT 2011  Olly Betts <olly@survex.com>

	* doc/TODO.htm: Opening dialogs while in full screen mode now works
	  better in wxGTK.

Sat Oct 22 17:36:01 GMT 2011  Olly Betts <olly@survex.com>

	* lib/INSTALL.OSX: Processing .svx files from aven now works.

Sat Oct 22 07:27:43 GMT 2011  Olly Betts <olly@survex.com>

	* src/printwx.h: Update comment - Mac OS X does indeed provide its own
	  preview menu.

Fri Oct 21 23:47:16 GMT 2011  Olly Betts <olly@survex.com>

	* src/cavernlog.cc: Fix openiof .svx file when user clicks on cavern
	  warning or error.

Fri Oct 21 23:43:21 GMT 2011  Olly Betts <olly@survex.com>

	* buildmacosx.sh: Include a hardlinked cavern alongside aven in
	  the app so that processing .svx files in aven works.

Wed Oct 19 22:51:18 GMT 2011  Olly Betts <olly@survex.com>

	* tests/diving.pos,tests/diving.svx: Add test coverage for interleaved
	  diving data.

Wed Oct 19 13:04:25 GMT 2011  Olly Betts <olly@survex.com>

	* tests/diving.pos,tests/diving.svx: Add testcase for diving data
	  with topofil-style distance.

Wed Oct 12 03:45:13 GMT 2011  Olly Betts <olly@survex.com>

	* src/aboutdlg.cc: Report the version of the library we're actually
	  running with if built against wx >= 2.9.2.  Make it clear that the
	  the version reported is the version built with for wx < 2.9.2.

Wed Oct 12 03:06:05 GMT 2011  Olly Betts <olly@survex.com>

	* lib/make-pixel-font,src/glbitmapfont.cc,src/glbitmapfont.h: Space the
	  glyphs to leave a one pixel gap either side of each one (so two
	  between adjacent glyphs).  Mostly this reduces the horizontal width,
	  but it adds a pixel for characters like "m" and two in a few cases.

Fri Oct 07 07:20:55 GMT 2011  Olly Betts <olly@survex.com>

	* src/glbitmapfont.cc,src/glbitmapfont.h: Support plotting Unicode
	  character points > 256 on the survey pane by lazily loading the
	  data for them from the font file and plotting them with a direct
	  call to glBitmap() rather than using a display list.

Fri Oct 07 04:09:58 GMT 2011  Olly Betts <olly@survex.com>

	* lib/make-pixel-font: Fix .pixelfont file to correctly handle
	  characters wider than 8 pixels when run on a little-endian platform.

Thu Oct 06 13:23:05 GMT 2011  Olly Betts <olly@survex.com>

	* NEWS: Another update for 1.2.2.

Thu Oct 06 13:21:20 GMT 2011  Olly Betts <olly@survex.com>

	* src/gfxcore.cc: Fix grid not to disappear when blobs are turned on
	  if blobs are drawn using lines.

Thu Oct 06 13:17:19 GMT 2011  Olly Betts <olly@survex.com>

	* NEWS,configure.in: Update for 1.2.2.

Thu Oct 06 12:11:20 GMT 2011  Olly Betts <olly@survex.com>

	* src/printwx.cc: Fix to calculate the scale required for "One page"
	  right before we calculate how many pages are required, so we don't
	  end up something other than 1x1 being shown when the user changes
	  settings.

Thu Oct 06 12:07:10 GMT 2011  Olly Betts <olly@survex.com>

	* src/avenprcore.cc: The info box is now always 30mm high (if present)
	  so update the code which picks a scale and which decides how many
	  pages are required to use this height.

Thu Oct 06 11:34:51 GMT 2011  Olly Betts <olly@survex.com>

	* src/printwx.h: SomethingChanged() method doesn't need to be public,
	  so make it private.

Thu Oct 06 04:13:24 GMT 2011  Olly Betts <olly@survex.com>

	* src/gettexttomsg.pl: Update for the message.txt -> codes.po change.

Thu Oct 06 03:01:45 GMT 2011  Olly Betts <olly@survex.com>

	* src/gfxcore.cc: Passage tubes can stick out above the highest survey
	  station or below the lowest, so clamp the value used to calculate
	  the colour in these cases, like we already do elsewhere.

Thu Oct 06 02:52:13 GMT 2011  Olly Betts <olly@survex.com>

	* src/gfxcore.cc: Avoid a different assertion failure due to rounding
	  differences.

Thu Oct 06 02:49:03 GMT 2011  Olly Betts <olly@survex.com>

	* src/glbitmapfont.cc,src/glbitmapfont.h: Actually add the new
	  glBitmap-based font code.

Thu Oct 06 02:36:47 GMT 2011  Olly Betts <olly@survex.com>

	* survex.iss.in: Update for font changes.

Thu Oct 06 02:35:41 GMT 2011  Olly Betts <olly@survex.com>

	* Makefile.am,buildmacosx.sh,lib/Makefile.am,lib/afm2txf.pl,
	  lib/make-pixel-font,src/: Replace the textured-mapped font drawing
	  with an approach based on glBitmap.  This doesn't suffer from the
	  character alignment issues which the textured-mapped fonts had,
	  and is actually significantly faster on some machines.  The current
	  font used is (mostly) fixed-width, but this isn't an inherent
	  limitation - it was just the easiest font data to convert to a
	  usable format.

Wed Oct 05 13:49:15 GMT 2011  Olly Betts <olly@survex.com>

	* src/gfxcore.cc: Avoid assertion failure due to rounding differences.

Wed Oct 05 08:19:46 GMT 2011  Olly Betts <olly@survex.com>

	* src/printwx.cc: Fix not to pass wxString through varargs (issue
	  introduced in the previous commit).

Tue Oct 04 04:49:19 GMT 2011  Olly Betts <olly@survex.com>

	* src/printwx.cc: Use degree sign from message file rather than a
	  literal one.

Tue Oct 04 04:08:57 GMT 2011  Olly Betts <olly@survex.com>

	* src/message.c: If degree sign isn't available, transliterate it to
	  'dg' rather than skipping it.

Tue Oct 04 03:59:29 GMT 2011  Olly Betts <olly@survex.com>

	* lib/codes.po,src/gfxcore.cc,src/mainfrm.cc: Fix message code 344
	  which should have been a degree sign but got lost in the format
	  change for 1.2.0 and then got reassigned in 1.2.1.  Externally, this
	  means that bearing in the status bar now have a degree sign after
	  them if they are in degrees rather than nothing (1.2.0) or "&Hide
	  Compass" (1.2.1).

Tue Oct 04 02:55:11 GMT 2011  Olly Betts <olly@survex.com>

	* NEWS,configure.in: Update for 1.2.1.

Tue Oct 04 02:45:47 GMT 2011  Olly Betts <olly@survex.com>

	* src/Makefile.am: Don't ship the removed hand_mask.xpm.

Tue Oct 04 02:44:37 GMT 2011  Olly Betts <olly@survex.com>

	* src/gfxcore.cc: Sort out inverted cursor mask on __WXMSW__.
	* src/hand.xbm: Invert the dragging hand cursor black vs white so it
	  better matches the other cursors.

Mon Oct 03 23:42:00 GMT 2011  Olly Betts <olly@survex.com>

	* src/printwx.cc: Add back svxPrintout methods GetPageInfo() and
	  HasPage() which are actually virtual methods called by the parent
	  class.

Mon Oct 03 02:40:56 GMT 2011  Olly Betts <olly@survex.com>

	* lib/Makefile.am: Fix check of .po files not to create messages.mo.

Mon Oct 03 02:22:55 GMT 2011  Olly Betts <olly@survex.com>

	* lib/Makefile.am: Fix new translation checking rules to work in a
	  VPATH build.

Mon Oct 03 02:12:23 GMT 2011  Olly Betts <olly@survex.com>

	* lib/de.po,lib/de_CH.po,lib/sk.po: Fix classes menu accelerators.

Mon Oct 03 02:00:38 GMT 2011  Olly Betts <olly@survex.com>

	* lib/en_US.po: Fix problem with translation of new message.

Mon Oct 03 00:50:52 GMT 2011  Olly Betts <olly@survex.com>

	* NEWS: Update from ChangeLog.

Sun Oct 02 20:25:01 GMT 2011  Olly Betts <olly@survex.com>

	* lib/,src/printwx.cc: Add mnemonics to the "Plan" and "Elevation"
	  buttons in the print dialog.

Sun Oct 02 12:17:34 GMT 2011  Olly Betts <olly@survex.com>

	* src/guicontrol.cc: Try processing F11 explicitly for __WXMAC__ to
	  avoiding getting stuck in full screen mode forever.

Sun Oct 02 12:01:25 GMT 2011  Olly Betts <olly@survex.com>

	* src/: Make the sign of the tilt angle for printouts consistent with
	  the sign in the UI.

Sun Oct 02 10:00:08 GMT 2011  Olly Betts <olly@survex.com>

	* lib/codes.po,lib/en_US.po,src/printwx.cc: On printouts, combine the
	  "Plan View"/"Elevation" info box field with the field which gives
	  the bearing and reduce the height on the info box by the removed
	  field, so it's now 3cm for plans and elevations, as for extended
	  elevations.  Report the tilt angle for tilted elevations which it
	  seems has been missing for ages (it's not in recent 1.0.x either).

Sat Oct 01 12:28:35 GMT 2011  Olly Betts <olly@survex.com>

	* src/printwx.cc: Fix commented message in source.

Sat Oct 01 12:11:37 GMT 2011  Olly Betts <olly@survex.com>

	* src/printwx.h: svxPrintDlg members don't need to be protected, so
	  make the private.

Sat Oct 01 11:28:34 GMT 2011  Olly Betts <olly@survex.com>

	* src/printwx.cc,src/printwx.h: When in plan view disable the "Plan"
	  button, and similarly for the "Elevation" button.

Sat Oct 01 11:20:03 GMT 2011  Olly Betts <olly@survex.com>

	* src/printwx.cc: Remove more unused methods and members.

Sat Oct 01 10:48:24 GMT 2011  Olly Betts <olly@survex.com>

	* src/avenprcore.cc,src/printwx.cc,src/printwx.h: Eliminate some unused
	  methods and member variables.

Sat Oct 01 00:33:24 GMT 2011  Olly Betts <olly@survex.com>

	* src/printwx.cc: Move the footer to start at the left side of the
	  page.

Fri Sep 30 23:49:24 GMT 2011  Olly Betts <olly@survex.com>

	* src/printwx.cc:svxPrintout::ShowPage() is an empty method, so just
	  remove it and all the code to calculate values to pass to it and
	  then call it.  This is just a left-over from the 1.0 printing code.

Fri Sep 30 13:40:29 GMT 2011  Olly Betts <olly@survex.com>

	* src/aven.cc,src/gfxcore.cc,src/mainfrm.cc: Use standard C++ true and
	  false instead of wx aliases TRUE and FALSE (which even wx seems to
	  have shifted away from using now).

Fri Sep 30 13:33:37 GMT 2011  Olly Betts <olly@survex.com>

	* src/printwx.cc: Tweak exact positioning of text to look nicer.

Fri Sep 30 03:49:16 GMT 2011  Olly Betts <olly@survex.com>

	* INSTALL: Mention building wxWidgets with --enable-unicode.  Mention
	  using sudo for the install.  Capitalise Survex when talking about
	  the package.
	+ doc/manual.sgml: Replace building from source instructions with a
	  pointer to the clearer instructions in INSTALL.  Make it clear that
	  installing with administrator rights applies to NT, 2000, XP *or
	  newer*.

Fri Sep 30 03:31:00 GMT 2011  Olly Betts <olly@survex.com>

	* src/guicontrol.cc: Don't disable a colour by option unless there's
	  no survey loaded.  It feels inconsistent now we are showing a key
	  even when there's no "interesting" data.

Fri Sep 30 03:28:59 GMT 2011  Olly Betts <olly@survex.com>

	* src/gfxcore.cc,src/gfxcore.h: The different colour keys get cached
	  so switching back to one that's already been shown for the current
	  survey doesn't redraw it and key_lowerleft wasn't getting updated.
	  We now track key_lowerleft for each key type separately.

Fri Sep 30 02:48:00 GMT 2011  Olly Betts <olly@survex.com>

	* src/gfxcore.cc: If "Colour by X" is selected, always show the colour
	  key, even if it only contains one colour, or just the entry for
	  white.

Thu Sep 29 22:33:06 GMT 2011  Olly Betts <olly@survex.com>

	* src/gfxcore.cc: Don't segfault on a flat survey.  Fix incorrect
	  addition and corresponding subtraction of GetDepthExtent() when
	  calculating splits over depth band boundaries.

Thu Sep 29 21:56:19 GMT 2011  Olly Betts <olly@survex.com>

	* src/gfxcore.cc,src/gla.h: Fix zoom in limit to be the same distance
	  regardless of the extent of the survey.

Thu Sep 29 20:57:41 GMT 2011  Olly Betts <olly@survex.com>

	* src/gfxcore.cc: Now that we don't have the key background, just
	  remove KEY_MARGIN entirely.

Thu Sep 29 20:37:09 GMT 2011  Olly Betts <olly@survex.com>

	* src/gfxcore.cc: Remove the dark grey background from the colour key
	  and just put a single pixel black border around the colours.  This
	  is more in keeping with the other controls, and means the colours
	  are now on a black background so more visually similar to the survey
	  legs.

Thu Sep 29 13:02:22 GMT 2011  Olly Betts <olly@survex.com>

	* src/mainfrm.cc: Fall back to ISO8859-1 if CP1252 fails to convert the
	  string.

Thu Sep 29 12:22:34 GMT 2011  Olly Betts <olly@survex.com>

	* src/gfxcore.cc: Upon loading a survey which lacks the information for
	  the current "Colour by" mode, don't change to "Colour by none" - we
	  already do no colouring and hide the key when there's nothing to
	  colour by, and it's annoying to have the actual mode changed if you
	  then load a survey which does have the information to colour by.

Thu Sep 29 12:20:07 GMT 2011  Olly Betts <olly@survex.com>

	* src/gfxcore.cc: Rename COLOUR_KEY_* constants to KEY_*.

Thu Sep 29 10:16:30 GMT 2011  Olly Betts <olly@survex.com>

	* src/gfxcore.cc: Make COLOUR_KEY_OFFSET_X and COLOUR_KEY_OFFSET_Y the
	  actual offsets, rather than taking COLOUR_KEY_MARGIN off them.

Thu Sep 29 05:08:20 GMT 2011  Olly Betts <olly@survex.com>

	* src/mainfrm.cc: Fix tooltip for open to say "survey file" not "3D
	  file".

Thu Sep 29 05:03:37 GMT 2011  Olly Betts <olly@survex.com>

	* src/gfxcore.cc,src/gfxcore.h,src/mainfrm.cc: Add right click menu to
	  the colour key too.

Wed Sep 28 14:47:15 GMT 2011  Olly Betts <olly@survex.com>

	* lib/afm2txf.pl: Add a kludge to prefer to round values up when
	  generating the .txf file which empirically results in better
	  horizontal spacing (this should be fixed properly, but this is
	  at least an easy improvement for now).

Wed Sep 28 14:00:14 GMT 2011  Olly Betts <olly@survex.com>

	* lib/afm2txf.pl: Rather than special-casing the character with
	  PostScript name 'space', just omit characters with zero width and
	  height from the texture.

Wed Sep 28 12:41:42 GMT 2011  Olly Betts <olly@survex.com>

	* lib/afm2txf.pl: Put the digits first in the font texture to help
	  ensure they are all on the same line and will exactly align
	  vertically when rendered - a slight discrepancy here is particularly
	  visible in the colour key legends and compass bearing.

Wed Sep 28 12:30:03 GMT 2011  Olly Betts <olly@survex.com>

	* lib/Makefile.am: Regenerate aven.txf if the script which generates it
	  has been modified.

Wed Sep 28 11:15:08 GMT 2011  Olly Betts <olly@survex.com>

	* lib/afm2txf.pl: Fix handling of PostScript character names which are
	  used by more than one Unicode value ("space" and "hyphen" are the
	  current examples).  This fixes the colour key for date to have dashes
	  in the dates.  Fix not to bother writing empty space into the texture
	  map for spaces - just set width and height to 0 and skip to the
	  width.
	* src/fnt.cc: Remove special case kludge for if space isn't defined,
	  which is no longer needed thanks to the above fix.

Wed Sep 28 10:19:07 GMT 2011  Olly Betts <olly@survex.com>

	* lib/,src/printwx.cc: Fix mixed up messages - the print dialog now
	  says "View" on the left subgroup of controls. Improve the display of
	  the bearing on printouts.  Add message for "Colour &Key" to
	  translations.

Wed Sep 28 02:02:09 GMT 2011  Olly Betts <olly@survex.com>

	* src/aven.cc: Fix #ifdef to #if in previous change.

Wed Sep 28 01:09:09 GMT 2011  Olly Betts <olly@survex.com>

	* src/aven.cc: Fix for non-Unicode build.

Mon Sep 26 12:25:59 GMT 2011  Olly Betts <olly@survex.com>

	* src/export.cc: PLT file output now handles spaces and control
	  characters in station names by escaping them with '%' as in URLs.

Mon Sep 26 11:58:05 GMT 2011  Olly Betts <olly@survex.com>

	* src/aventreectrl.cc: Improve comment about WXK_PRIOR and WXK_NEXT.

Mon Sep 26 11:51:01 GMT 2011  Olly Betts <olly@survex.com>

	* src/aventreectrl.cc: Pressing "Enter" on a station in the tree
	  control now centres the view on that station.

Mon Sep 26 11:42:17 GMT 2011  Olly Betts <olly@survex.com>

	* src/gfxcore.h,src/guicontrol.cc: Pressing "F5" forces all GLAList
	  objects to be invalidated and then forces a refresh of the display.
	  This is intended as a debugging aid - if pressing F5 changes the
	  display at all then there's a missing case where a list should
	  have been invalidated.

Mon Sep 26 11:35:29 GMT 2011  Olly Betts <olly@survex.com>

	* src/: Push survey pane size tracking down into GLACanvas, and
	  automatically track which lists should be invalidated on a
	  changes in the width or the height of the pane.

Mon Sep 26 10:44:22 GMT 2011  Olly Betts <olly@survex.com>

	* src/gla-gl.cc,src/gla.h: Move GLAList flags out of the header as they
	  are internal details.

Mon Sep 26 10:42:50 GMT 2011  Olly Betts <olly@survex.com>

	* src/gfxcore.cc,src/gfxcore.h: Cache the scale bar in a GLAList since
	  it often gets redrawn exactly the same - for example, when rotating,
	  panning, etc.

Mon Sep 26 09:40:32 GMT 2011  Olly Betts <olly@survex.com>

	* src/gfxcore.cc,src/gfxcore.h: More "colour key" related internal
	  nomenclature changes.

Mon Sep 26 09:34:01 GMT 2011  Olly Betts <olly@survex.com>

	* src/gfxcore.cc,src/gfxcore.h: Factor out the code to draw the colour
	  key into DrawColourKey().

Mon Sep 26 04:23:10 GMT 2011  Olly Betts <olly@survex.com>

	* src/gfxcore.cc: Apply COLOUR_KEY_OFFSET_Y by moving the point where
	  we plot the key rather than including it in the calculations of the
	  key's coordinates.

Mon Sep 26 04:17:16 GMT 2011  Olly Betts <olly@survex.com>

	* src/gfxcore.cc: Apply COLOUR_KEY_OFFSET_X by moving the point where
	  we plot the key rather than including it in the calculations of the
	  key's coordinates.

Sat Sep 24 13:15:22 GMT 2011  Olly Betts <olly@survex.com>

	* src/gfxcore.cc: Increase scale bar maximum width from 65% of the
	  window width to 75% as it was in 1.0.x, but if that would overlap
	  the clino then reduce it down until it reaches 50%.  Allow zooming
	  in a little further to match what was possible in 1.0.x.  (ticket#23)

Sat Sep 24 12:45:04 GMT 2011  Olly Betts <olly@survex.com>

	* doc/TODO.htm: Update (--help messages can now be translated).

Sat Sep 24 12:21:45 GMT 2011  Olly Betts <olly@survex.com>

	* doc/TODO.htm: Note oddity with FullScreen and side panel.

Sat Sep 24 12:14:52 GMT 2011  Olly Betts <olly@survex.com>

	* src/mainfrm.h: We don't need the "un-fullscreen to show dialog" hack
	  with recent wxGTK.  Also, there's no reason to think we need it for
	  other platforms (it was enabled everywhere except Microsoft Windows
	  before).

Sat Sep 24 10:42:29 GMT 2011  Olly Betts <olly@survex.com>

	* src/printwx.cc: "delete foo;" not "delete(foo);"

Sat Sep 24 10:41:00 GMT 2011  Olly Betts <olly@survex.com>

	* src/aven.cc,src/gfxcore.cc: No point checking for NULL before calling
	  delete.

Sat Sep 24 10:18:22 GMT 2011  Olly Betts <olly@survex.com>

	* src/: Remove empty destructors.

Sat Sep 24 06:43:33 GMT 2011  Olly Betts <olly@survex.com>

	* doc/TODO.htm,src/gfxcore.cc,src/gla-gl.cc,src/gla.h: Eliminate the
	  last few OpenGL calls from gfxcore.cc.

Sat Sep 24 06:32:02 GMT 2011  Olly Betts <olly@survex.com>

	* src/gfxcore.cc,src/gla-gl.cc,src/gla.h: New type GLATexCoord to avoid
	  using GLint outside of the OpenGL-specific code.

Sat Sep 24 06:08:13 GMT 2011  Olly Betts <olly@survex.com>

	* src/: Move glTexCoord2i() calls out of gfxcore.cc and into gla-gl.cc.
	  Use BeginQuadrilaterals() rather than BeginPolygon() when the shape
	  will definitely have 4 sides.
	  
Sat Sep 24 02:09:48 GMT 2011  Olly Betts <olly@survex.com>

	* src/gfxcore.h,src/guicontrol.cc: Disable "View North" when we're
	  already viewing North, and similarly for other compass points.

Sat Sep 24 01:57:06 GMT 2011  Olly Betts <olly@survex.com>

	* doc/TODO.htm: Update.

Fri Sep 23 15:38:36 GMT 2011  Olly Betts <olly@survex.com>

	* doc/aven.sgml,lib/codes.po,src/: Rename the "depth bar" to "colour
	  key", which better describes it now that it might show dates or
	  errors.

Fri Sep 23 15:19:33 GMT 2011  Olly Betts <olly@survex.com>

	* src/gfxcore.cc,src/gfxcore.h,src/guicontrol.cc: Fix the conditions
	  under which colour by date can be enabled to fully match what we
	  now intend.

Fri Sep 23 15:04:35 GMT 2011  Olly Betts <olly@survex.com>

	* src/gfxcore.cc,src/mainfrm.cc: Enable "colour by date" if there are
	  any surveys with date information.  Move the "Undated" / "Not in
	  loop" entry down a little to improve the appearance.  Make each
	  entry in the colour keys a pixel taller so it's an even number of
	  pixels and will divide by two exactly.

Fri Sep 23 14:59:33 GMT 2011  Olly Betts <olly@survex.com>

	* src/fnt.cc: Remove "*1.25" fudge factor from font size for texture
	  mapped fonts.

Fri Sep 23 12:44:18 GMT 2011  Olly Betts <olly@survex.com>

	* lib/en_US.po: Update for new messages.

Fri Sep 23 12:41:16 GMT 2011  Olly Betts <olly@survex.com>

	* src/gfxcore.cc: Expand context menu for compass to include "View
	  North", etc;  Similarly add "Plan" and "Elevation" to clino context
	  menu.

Fri Sep 23 12:25:10 GMT 2011  Olly Betts <olly@survex.com>

	* src/gla-gl.cc: Use += to make code clearer.

Fri Sep 23 12:16:36 GMT 2011  Olly Betts <olly@survex.com>

	* lib/codes.po,src/gfxcore.cc,src/gfxcore.h,src/guicontrol.cc: Add
	  pop-up menus for right clicks on scale bar, compass, and clino.

Fri Sep 23 11:17:31 GMT 2011  Olly Betts <olly@survex.com>

	* src/gfxcore.cc: Use HasRangeOfDates() consistently.

Thu Sep 22 23:56:06 GMT 2011  Olly Betts <olly@survex.com>

	* src/gla-gl.cc: Add missing newline to OpenGL info when GLX info isn't
	  reported.

Thu Sep 22 13:51:55 GMT 2011  Olly Betts <olly@survex.com>

	* survex.spec.in: Man pages are no longer installed in /usr/man so
	  no need to move them from there.  Package aven.svg.  Package
	  files for vim support.  (Fixes from James Begley)

Thu Sep 22 12:45:58 GMT 2011  Olly Betts <olly@survex.com>

	* lib/: Updates from launchpad.

Thu Sep 22 07:12:22 GMT 2011  Olly Betts <olly@survex.com>

	* lib/: Update .po files from template.

Thu Sep 22 07:12:01 GMT 2011  Olly Betts <olly@survex.com>

	* lib/codes.po: Improvements to "TRANSLATORS" comments.

Thu Sep 22 02:47:33 GMT 2011  Olly Betts <olly@survex.com>

	* lib/Makefile.am: Add check that numeric codes haven't escaped into
	  the translated .po files.

Wed Sep 21 14:38:16 GMT 2011  Olly Betts <olly@survex.com>

	* lib/es.po: Update with new msgids.

Wed Sep 21 14:37:53 GMT 2011  Olly Betts <olly@survex.com>

	* lib/en_US.po: Fix typo (doubled ").

Wed Sep 21 14:37:14 GMT 2011  Olly Betts <olly@survex.com>

	* lib/Makefile.am: Check format of .po files with msgfmt -c
	  --check-accelerators.

Wed Sep 21 13:49:05 GMT 2011  Olly Betts <olly@survex.com>

	* lib/en_US.po: Update en_US translation.

Wed Sep 21 13:47:36 GMT 2011  Olly Betts <olly@survex.com>

	* lib/codes.po,src/cad3d.c: Tweak wording of a message.  Remove
	  "unused" messages which have actually just been adapted slightly,
	  add back a removed unused message, and mark an unused message as
	  unused.
`
Wed Sep 21 13:20:58 GMT 2011  Olly Betts <olly@survex.com>

	* lib/codes.po,src/mainfrm.cc: Make more messages translatable.

Wed Sep 21 12:53:02 GMT 2011  Olly Betts <olly@survex.com>

	* lib/codes.po,src/: cmdline_set_syntax_message() now takes message
	  numbers, plus an optional string argument.

Wed Sep 21 12:17:19 GMT 2011  Olly Betts <olly@survex.com>

	* src/mainfrm.cc: Fix to set the correct filename on the root of the
	  survey tree.

Wed Sep 21 11:25:53 GMT 2011  Olly Betts <olly@survex.com>

	* lib/codes.po,src/log.cc,src/mainfrm.cc,src/printwx.cc: Make more
	  messages translatable.

Wed Sep 21 07:30:28 GMT 2011  Olly Betts <olly@survex.com>

	* lib/codes.po,src/dump3d.c,src/gfxcore.cc,src/mainfrm.cc: Make more
	  messages translatable.  In the colour key for "colour by date",
	  change "No info" to "Undated".

Wed Sep 21 04:20:52 GMT 2011  Olly Betts <olly@survex.com>

	* lib/codes.po,src/cavernlog.cc: Allow the "Reprocess" button label in
	  aven's cavern log window to be translated.

Wed Sep 21 04:07:29 GMT 2011  Olly Betts <olly@survex.com>

	* lib/,src/: Extract all the help strings in --help output and make
	  them available for translation.

Wed Sep 21 04:04:31 GMT 2011  Olly Betts <olly@survex.com>

	* lib/Makefile.am: Check there are no duplicate message codes in
	  codes.po as part of "make check".

Wed Sep 21 02:29:21 GMT 2011  Olly Betts <olly@survex.com>

	* src/gfxcore.cc,src/gla-gl.cc,src/gla.h: Eliminate glReadPixels() call
	  from src/gfxcore.cc.

Wed Sep 21 02:28:21 GMT 2011  Olly Betts <olly@survex.com>

	* lib/codes.po,lib/en_US.po,src/aboutdlg.cc: Make all strings in
	  src/aboutdlg.cc translatable.

Wed Sep 21 01:56:15 GMT 2011  Olly Betts <olly@survex.com>

	* doc/manual.sgml: Tweak text about Debian packages.

Tue Sep 20 11:31:03 GMT 2011  Olly Betts <olly@survex.com>

	* tests/: Update FSF address.

Tue Sep 20 11:28:50 GMT 2011  Olly Betts <olly@survex.com>

	* lib/print.ini: Update reference to Survex 1.1; update FSF address.

Tue Sep 20 06:43:56 GMT 2011  Olly Betts <olly@survex.com>

	* src/img.c: Only define INT32_T if it isn't already defined (it will
	  be for 1.0.x).

Tue Sep 20 06:43:23 GMT 2011  Olly Betts <olly@survex.com>

	* src/cavern.c: Remove unused function left over from recent change to
	  how coordinate ranges get reported.

Tue Sep 20 06:42:31 GMT 2011  Olly Betts <olly@survex.com>

	* make_release: Use the URL field from svn info in the command we give
	  to take this release rather than hard-coding the URL for trunk.

Tue Sep 20 05:43:11 GMT 2011  Olly Betts <olly@survex.com>

	* buildmacosx.sh: Building on 10.6 should work on 10.7, so update
	  comment to more clearly reflect that.

Tue Sep 20 05:39:50 GMT 2011  Olly Betts <olly@survex.com>

	* lib/,src/cavern.c: Fix reporting of ranges of survey coordinates,
	  which was broken by the message handling changes in 1.2.0.

Tue Sep 20 04:30:14 GMT 2011  Olly Betts <olly@survex.com>

	* configure.in,src/moviemaker.cc: Fix to build with FFmpeg library
	  versions in Debian unstable, as well as those in Debian stable.

Tue Sep 20 03:51:40 GMT 2011  Olly Betts <olly@survex.com>

	* src/moviemaker.cc: Updates towards compatibility with newer FFmpeg
	  libraries without breaking build with those in Debian stable.

Tue Sep 20 03:41:58 GMT 2011  Olly Betts <olly@survex.com>

	* src/avenprcore.h: Declare border as "struct border" rather than as a
	  typedef to avoid a -Wshadow warning.

Tue Sep 20 00:15:07 GMT 2011  Olly Betts <olly@survex.com>

	* NEWS: Perhaps the final update for 1.2.0.

Tue Sep 20 00:09:42 GMT 2011  Olly Betts <olly@survex.com>

	* lib/afm2txf.pl: Fix to correctly handle non-ASCII glyphs by using
	  glyphshow in the generated PostScript code rather than relying on the
	  numeric encoding order of the font to match Unicode (which doesn't
	  generally seem to be the case).  Tweak to process files without
	  slurping them all into memory where that's easy to do.

Mon Sep 19 23:15:46 GMT 2011  Olly Betts <olly@survex.com>

	* src/fnt.cc: Use FNT_MAXCHAR instead of literal 256.

Mon Sep 19 21:58:50 GMT 2011  Olly Betts <olly@survex.com>

	* buildmacosx.sh: Revert CPP=cpp change - it's not required.  Revert to
	  using wx 2.8.11 and 2.8.12 seems to fail to build.  Output of hdid
	  can contain spaces as well as tabs (man page only documents tabs) so
	  update regexps to take this into account.

Mon Sep 19 11:52:50 GMT 2011  Olly Betts <olly@survex.com>

	* buildmacosx.sh: Add comment noting that Xcode is probably required.
	  Since wxWidgets only supports building for a single arch at a time,
	  build for i386 by default, which should also work on x86_64.  Pass
	  CPP=cpp to wxWidgets configure (not certain if this is actually
	  needed, or was something tried on the way to discovering that only
	  one -arch option can be passed).

Sun Sep 18 12:24:41 GMT 2011  Olly Betts <olly@survex.com>

	* make_release: No need to force disabling of libavcodec for mingw - it
	  gets automatically disable if not present.

Sun Sep 18 12:23:39 GMT 2011  Olly Betts <olly@survex.com>

	* src/moviemaker.cc: Fix disabling of libavcodec-using code when
	  libavcodec isn't present.

Sun Sep 18 11:50:06 GMT 2011  Olly Betts <olly@survex.com>

	* NEWS: Update 1.2.0 release date.

Sun Sep 18 11:49:46 GMT 2011  Olly Betts <olly@survex.com>

	* make_release: Disable use of libavcodec for mingw for now.

Sun Sep 18 02:51:52 GMT 2011  Olly Betts <olly@survex.com>

	* make_release: Fix comment typo.

Sun Sep 18 02:50:30 GMT 2011  Olly Betts <olly@survex.com>

	* doc/TODO.htm: Update in preparation for releasing 1.2.

Sun Sep 18 02:49:53 GMT 2011  Olly Betts <olly@survex.com>

	* src/gla-gl.cc: Only try to read the GLX version on platforms which
	  use GLX.

Sun Sep 18 02:03:13 GMT 2011  Olly Betts <olly@survex.com>

	* Makefile.am,doc/Makefile.am: Don't list other .in files explicitly in
	  EXTRA_DIST.

Sun Sep 18 01:59:49 GMT 2011  Olly Betts <olly@survex.com>

	* lib/Makefile.am: survex.keys.in will get shipped because it is
	  used by AC_CONFIG_FILES so there's no need to list it explicitly
	  in EXTRA_DIST.

Sun Sep 18 01:56:18 GMT 2011  Olly Betts <olly@survex.com>

	* configure.in,lib/Makefile.am,lib/po-to-msg.pl: Fix .msg file
	  generation to work when srcdir != builddir.  Drop the "dontextract"
	  mechanism which automatically generates headers to allows building a
	  version with translations for the messages for errors in loading the
	  messages file, as it doesn't seem worth the effort to get it working
	  again.  It's easy to write such a header by hand if you really want
	  to do this.

Fri Sep 16 14:26:43 GMT 2011  Olly Betts <olly@survex.com>

	* NEWS,configure.in: Update for 1.2.0.

Fri Sep 16 14:22:20 GMT 2011  Olly Betts <olly@survex.com>

	* lib/icons/Makefile.am,lib/icons/aven.png,lib/icons/aven.svg: Add
	  new version of aven icon, redrawn in SVG so it displays nicely at
	  larger sizes.

Fri Sep 16 12:55:05 GMT 2011  Olly Betts <olly@survex.com>

	* lib/codes.po,src/cavern.c: Add --3d-version option to allow the user
	  to specify the version of the 3d format to output.  (ticket#21)

Fri Sep 16 12:52:55 GMT 2011  Olly Betts <olly@survex.com>

	* src/img.c,src/img.h: Make the highest and lowest valid values for
	  img_output_version available in img.h as IMG_VERSION_MIN and
	  IMG_VERSION_MAX.

Fri Sep 16 05:49:12 GMT 2011  Olly Betts <olly@survex.com>

	* src/aventreectrl.cc,src/guicontrol.cc,src/mainfrm.cc: Don't use
	  deprecated members or methods of wxKeyEvent.

Fri Sep 16 03:36:54 GMT 2011  Olly Betts <olly@survex.com>

	* lib/map.png: Remove scan of map which isn't used and we probably
	  don't have rights to redistribute.

Fri Sep 16 03:16:01 GMT 2011  Olly Betts <olly@survex.com>

	* src/mainfrm.cc: If a label isn't valid UTF-8, treat it as CP1252 (the
	  Microsoft superset of ISO8859-1).

Fri Sep 16 03:00:51 GMT 2011  Olly Betts <olly@survex.com>

	* src/mainfrm.cc: Remove special handling for toggling "full screen"
	  on wxGTK as it's no longer required with modern versions.

Fri Sep 16 02:05:12 GMT 2011  Olly Betts <olly@survex.com>

	* src/gfxcore.cc,src/gfxcore.h,src/mainfrm.cc: Don't redraw the survey
	  on every mouse movement in the survey pane unless the measuring line
	  is (or just was) active.  (ticket #17)

Thu Sep 15 03:58:59 GMT 2011  Olly Betts <olly@survex.com>

	* src/aven.cc: Comment improvements.

Thu Sep 15 03:51:27 GMT 2011  Olly Betts <olly@survex.com>

	* tests/smoke.tst: aven no longer requires an X display for --help or
	  --version, so replace skip of this check with a check that this
	  remains the case.

Thu Sep 15 02:27:57 GMT 2011  Olly Betts <olly@survex.com>

	* NEWS: Update from ChangeLog.

Thu Sep 15 02:11:28 GMT 2011  Olly Betts <olly@survex.com>

	* lib/Makefile.am: Distribute codes.po.

Thu Sep 15 02:08:35 GMT 2011  Olly Betts <olly@survex.com>

	* configure.in,survex.spec.in: Default to installing docs into
	  /usr/share/doc/survex rather than /usr/doc/survex.

Wed Sep 14 01:57:45 GMT 2011  Olly Betts <olly@survex.com>

	* src/mainfrm.cc: Fix another potential read beyond the end of a
	  string.

Wed Sep 14 01:35:20 GMT 2011  Olly Betts <olly@survex.com>

	* src/mainfrm.cc: Fix potential reading off end of string - fix from
	  Stuart Bennett.

Wed Sep 14 00:33:16 GMT 2011  Olly Betts <olly@survex.com>

	* lib/es.po: Update from launchpad.

Tue Sep 13 22:05:59 GMT 2011  Olly Betts <olly@survex.com>

	* buildmacosx.sh: Use wx 2.8.12.

Tue Sep 13 11:32:18 GMT 2011  Olly Betts <olly@survex.com>

	* src/aven.cc,src/aven.h,src/gla-gl.cc: Explicitly request
	  double-buffering, which seems to be needed for systems with GLX >=
	  1.3.  Report GLX version and whether double-buffering is in use in
	  the about dialog.

Sun Jun 19 11:19:51 GMT 2011  Olly Betts <olly@survex.com>

	* src/: Try to report errors from generating movie more helpfully.

Fri Jun 17 06:33:38 GMT 2011  Olly Betts <olly@survex.com>

	* src/moviemaker.cc: Eliminate use of deprecated function
	  av_alloc_format_context().

Fri Jun 17 06:32:50 GMT 2011  Olly Betts <olly@survex.com>

	* src/moviemaker.cc: Simplify the loop to flip the image vertically.

Fri Jun 17 06:17:20 GMT 2011  Olly Betts <olly@survex.com>

	* configure.in,src/moviemaker.cc,src/moviemaker.h: Use libswscale to
	  convert images to add to the video.  Movie export now working
	  again!

Fri Jun 17 06:16:46 GMT 2011  Olly Betts <olly@survex.com>

	* src/gfxcore.cc: No need to specify true to PlayPres - that's the
	  default.

Fri Jun 17 06:15:34 GMT 2011  Olly Betts <olly@survex.com>

	* src/gfxcore.cc: Set the play speed to "x1" during video recording.

Fri Jun 17 05:43:12 GMT 2011  Olly Betts <olly@survex.com>

	* src/gfxcore.cc,src/gfxcore.h: Rename 'mpeg' member to 'movie'.

Fri Jun 17 04:30:12 GMT 2011  Olly Betts <olly@survex.com>

	* configure.in,src/moviemaker.cc,src/moviemaker.h: Mostly update movie
	  making code to work with current FFmpeg.  Still TODO: convert call
	  to img_convert() to use sws_scale() - currently you just get an all
	  green movie!

Mon May 30 07:40:12 GMT 2011  Olly Betts <olly@survex.com>

	* buildmacosx.sh: Fix URL for downloading wxWidgets tarball.

Sat May 28 12:39:11 GMT 2011  Olly Betts <olly@survex.com>

	* buildmacosx.sh: Build for x86_64 as well as i386.

Sat May 28 06:14:09 GMT 2011  Olly Betts <olly@survex.com>

	* buildmacosx.sh: Fix comment typo.

Sat May 28 06:08:10 GMT 2011  Olly Betts <olly@survex.com>

	* buildmacosx.sh: Don't assume the volume gets mounted on
	  /Volumes/Survex as it won't be if that mount point is already in use.

Thu May 26 16:09:05 GMT 2011  Olly Betts <olly@survex.com>

	* lib/codes.po,src/aven.cc,src/mainfrm.cc,src/mainfrm.h: Use more stock
	  IDs.

Thu May 26 14:52:00 GMT 2011  Olly Betts <olly@survex.com>

	* lib/,src/printwx.cc: Use stock wx button IDs wxID_PRINT and
	  wxID_PREVIEW where appropriate.

Thu May 26 14:47:52 GMT 2011  Olly Betts <olly@survex.com>

	* lib/codes.po: Mark unused messages by commenting out with '#~'.

Thu May 26 14:34:29 GMT 2011  Olly Betts <olly@survex.com>

	* src/printwx.h: Fix comment typo.

Thu May 26 12:47:44 GMT 2011  Olly Betts <olly@survex.com>

	* src/mainfrm.cc,src/printwx.cc: When using a standard wxID_xxx id with
	  wxButton, use the implicit default label, as the wx documentation
	  recommends.

Thu May 26 12:28:11 GMT 2011  Olly Betts <olly@survex.com>

	* src/: Remove the unused preferences dialog code - we can easily
	  fish it back out of SVN should we want it later, so no point
	  having it sitting there making every checkout bigger.

Tue May 24 05:21:52 GMT 2011  Olly Betts <olly@survex.com>

	* configure.in,doc/Makefile.am,doc/survex.1.in: Move survex man page to
	  section 7 (since it isn't documenting an actual command).

Tue May 24 05:17:53 GMT 2011  Olly Betts <olly@survex.com>

	* doc/Makefile.am: Write generated man page to a temporary file, then
	  atomically rename, to avoid leaving an empty or partial man page
	  behind if docbook-to-man dies (I managed to ship an empty cad3d.1 in
	  1.1.16).

Sat May 21 22:05:04 GMT 2011  Olly Betts <olly@survex.com>

	* lib/fr.po: Fold in addition of accent from launchpad.

Sat May 21 22:04:31 GMT 2011  Olly Betts <olly@survex.com>

	* lib/: Remove comments which are only relevant for other languages
	  from .po files.  Add more clarifying comments.

Thu May 19 05:23:03 GMT 2011  Olly Betts <olly@survex.com>

	* lib/messages.txt: Remove as no longer used.

Wed May 18 09:06:19 GMT 2011  Olly Betts <olly@survex.com>

	* lib/,src/mainfrm.cc,src/mainfrm.h: We now use .po and .pot files as
	  the master format for storing translations in (rather than
	  messages.txt), and then translate these into Survex's .msg format.

Wed May 18 08:37:01 GMT 2011  Olly Betts <olly@survex.com>

	* lib/messages.txt: Fix variant en-us message which ought not be
	  different.

Wed May 18 05:50:07 GMT 2011  Olly Betts <olly@survex.com>

	* make_release: Print out the commands needed to tag the release.

Tue May 17 01:24:59 GMT 2011  Olly Betts <olly@survex.com>

	* lib/messages.txt,src/cavern.c: Drop "non-fatal" from the report of
	  how many errors there were at the end of the run - it just confuses
	  users - we won't even get here if there's a fatal error!
	* lib/messages.txt: Add missing translations of two "Export" variants
	  for ca, sk, and ro.

Tue May 17 01:03:06 GMT 2011  Olly Betts <olly@survex.com>

	* NEWS: Fix typo.

Mon May 16 22:18:53 GMT 2011  Olly Betts <olly@survex.com>

	* buildmacosx.sh: Extract tarball quietly, and just say we're doing
	  it.  Add missing quoting to variable expansions.

Mon May 16 05:59:32 GMT 2011  Olly Betts <olly@survex.com>

	* NEWS: Another pre-1.1.16 update.

Mon May 16 05:54:30 GMT 2011  Olly Betts <olly@survex.com>

	* Makefile.am: Include all the available wxstd.mo files into the
	  Microsoft Windows installer, rather than trying to just include those
	  which we have translations for.  This avoids having to maintain a
	  list of which to include, and gives users translations of wxWidgets
	  messages even if they don't get Survex messages translated.

Mon May 16 05:53:49 GMT 2011  Olly Betts <olly@survex.com>

	* doc/HACKING.htm: Update version of InnoSetup used.  Note the packages
	  needed on Debian to build the Microsoft Windows installer.

Mon May 16 05:22:03 GMT 2011  Olly Betts <olly@survex.com>

	* doc/HACKING.htm: Note Debian packages to install for docs.

Mon May 16 05:21:27 GMT 2011  Olly Betts <olly@survex.com>

	* survex.iss.in: Add comment noting that AppVerName isn't required by
	  newer InnoSetup.

Sun May 15 04:11:34 GMT 2011  Olly Betts <olly@survex.com>

	* NEWS,configure.in: Update for 1.1.16.

Sun May 15 03:44:17 GMT 2011  Olly Betts <olly@survex.com>

	* lib/fixmsgs.pl: Update to fix UTF-8 rather than ISO8859-1.

Sun May 15 03:43:46 GMT 2011  Olly Betts <olly@survex.com>

	* lib/named-entities.txt: Add hellip and rarr.

Sun May 15 03:39:02 GMT 2011  Olly Betts <olly@survex.com>

	* lib/messages.txt: Fix clashing menu shortcuts from recent translation
	  updates.

Sun May 15 03:20:50 GMT 2011  Olly Betts <olly@survex.com>

	* src/message.c: 0x2026 (&hellip;): Handle for WINCP1252, and
	  transliterate to '...' for charsets which don't have it.  0x2192
	  (&rarr;): Transliterate to '->' for charsets which don't have it.
	  Handle &Scaron;, &scaron;, &Zcaron;, &zcaron; for WINCP1252.
	* lib/messages.txt: Use '&rarr;' instead of '->' and '&hellip;' instead
	  of '...'.

Sun May 15 02:59:42 GMT 2011  Olly Betts <olly@survex.com>

	* lib/messages.txt: Fix literal accented characters.

Sun May 15 02:55:50 GMT 2011  Olly Betts <olly@survex.com>

	* lib/messages.txt: Fold in de updates from launchpad.

Sun May 15 02:36:02 GMT 2011  Olly Betts <olly@survex.com>

	* lib/messages.txt: Fold in es updates from launchpad.

Sun May 15 02:19:45 GMT 2011  Olly Betts <olly@survex.com>

	* lib/messages.txt: Fold in it updates from launchpad.

Sun May 15 02:00:45 GMT 2011  Olly Betts <olly@survex.com>

	* lib/messages.txt: Fold in pt-br updates from launchpad.

Sun May 15 01:53:22 GMT 2011  Olly Betts <olly@survex.com>

	* lib/messages.txt: Fold in pt updates from launchpad.

Mon Mar 14 01:58:10 GMT 2011  Olly Betts <olly@survex.com>

	* configure.in: Link with -lGL, if it exists to support linking with
	  gold or GNU ld --as-needed (Debian bug #615781).

Thu Mar 03 13:16:19 GMT 2011  Olly Betts <olly@survex.com>

	* src/img.c: Fix code typo for IMG_API_VERSION == 0 case.

Thu Mar 03 12:32:57 GMT 2011  Olly Betts <olly@survex.com>

	* src/img.c: Fix typo in code used when IMG_HOSTED isn't defined.

Wed Oct 20 09:53:56 GMT 2010  Olly Betts <olly@survex.com>

	* lib/messages.txt: "Colour" -> "Color" in en-us.

Sun Oct 17 14:10:21 GMT 2010  Olly Betts <olly@survex.com>

	* lib/messages.txt: Assorted comment improvements and tweaks.

Sat Oct 16 11:12:42 GMT 2010  Olly Betts <olly@survex.com>

	* src/moviemaker.h: Remove unused <stdio.h>.  Shouldn't include
	  <config.h> in headers, only sources.

Sat Oct 16 10:13:10 GMT 2010  Olly Betts <olly@survex.com>

	* doc/TODO.htm: Remove entries which have now been done.

Fri Oct 15 06:57:46 GMT 2010  Olly Betts <olly@survex.com>

	* tests/extend.tst: Fix to file .espec files when srcdir != builddir.

Fri Oct 15 05:48:09 GMT 2010  Olly Betts <olly@survex.com>

	* NEWS: Final update fro 1.1.15.

Fri Oct 15 05:20:40 GMT 2010  Olly Betts <olly@survex.com>

	* src/editwrap.c: Convert to use wide-character Unicode.

Fri Oct 15 05:20:04 GMT 2010  Olly Betts <olly@survex.com>

	* src/cavernlog.cc: Fix to work on Microsoft Windows.

Thu Oct 14 22:50:09 GMT 2010  Olly Betts <olly@survex.com>

	* tests/extend.tst: Enable eswap-break testcase now that diffpos is
	  fixed.

Thu Oct 14 22:48:06 GMT 2010  Olly Betts <olly@survex.com>

	* src/diffpos.c: Handle files with duplicate labels in better - extend
	  generates duplicate labels when it breaks a loop.

Wed Oct 13 15:39:04 GMT 2010  Olly Betts <olly@survex.com>

	* make_release: -Dunix when running make distcheck with the
	  preprocessor in C89 mode.

Wed Oct 13 15:33:23 GMT 2010  Olly Betts <olly@survex.com>

	* src/cavern.c: Fix C++ comment.

Wed Oct 13 15:07:31 GMT 2010  Olly Betts <olly@survex.com>

	* NEWS,configure.in: 1.1.15.

Wed Oct 13 15:00:51 GMT 2010  Olly Betts <olly@survex.com>

	* configure.in,src/: Define GETC() in config.h and use it everywhere.
	  Similarly define PUTC() to use putc_unlocked() where available and
	  use that everywhere too.

Wed Oct 13 13:41:17 GMT 2010  Olly Betts <olly@survex.com>

	* src/cavernlog.cc: Remove superfluous nested declaration.

Wed Oct 13 11:19:29 GMT 2010  Olly Betts <olly@survex.com>

	* src/cavernlog.cc: mingw doesn't have _get_wpgmptr() so use the
	  deprecated _wpgmptr instead.  mingw doesn't have errno_t so use int
	  instead.

Wed Oct 13 10:49:18 GMT 2010  Olly Betts <olly@survex.com>

	* src/cavernlog.cc: (Microsoft Windows) Quote for any meta characters,
	  not just space.

Wed Oct 13 10:27:38 GMT 2010  Olly Betts <olly@survex.com>

	* src/cavernlog.cc: (Microsoft Windows) Use _get_wpgmptr() to get wide
	  path to aven rather for running cavern.

Thu Oct 07 22:38:43 GMT 2010  Olly Betts <olly@survex.com>

	* src/datain.h,src/useful.c: Use getc_unlocked() if available.

Thu Oct 07 14:25:13 GMT 2010  Olly Betts <olly@survex.com>

	* src/mainfrm.cc: Use _wfopen() on Microsoft Windows when loading and
	  saving presentations so that paths with non-Latin1 characters in can
	  be processed.

Thu Oct 07 12:52:22 GMT 2010  Olly Betts <olly@survex.com>

	* configure.in,src/cavernlog.cc: Use getc_unlocked() if available.

Thu Oct 07 12:42:21 GMT 2010  Olly Betts <olly@survex.com>

	* src/cavernlog.cc: Don't call Update() after every line, but only
	  when we don't have data from cavern pending.  Hopefully addresses
	  ticket#12.

Wed Oct 06 02:25:31 GMT 2010  Olly Betts <olly@survex.com>

	* make_release: Never set CFLAGS or CXXFLAGS in the environment.
	  Build mingw version in an unpacked source tree from the release
	  tarball.

Wed Oct 06 02:09:33 GMT 2010  Olly Betts <olly@survex.com>

	* src/cavernlog.cc: Fix code indentation.

Wed Oct 06 02:08:38 GMT 2010  Olly Betts <olly@survex.com>

	* src/cavernlog.cc: Revert to using mb_str() for popen() and system()
	  on Unix.

Wed Oct 06 02:02:54 GMT 2010  Olly Betts <olly@survex.com>

	* src/cavernlog.cc: Use _wpopen() and _wsystem() on Microsoft Windows
	  so that paths with non-Latin1 characters in can be processed.

Wed Oct 06 01:16:03 GMT 2010  Olly Betts <olly@survex.com>

	* src/cavernlog.cc: Need to quote filenames with spaces in for
	  Microsoft Windows.

Wed Oct 06 00:54:44 GMT 2010  Olly Betts <olly@survex.com>

	* lib/Makefile.am: Ship the extra .isl translation files for Innosetup.

Wed Oct 06 00:49:18 GMT 2010  Olly Betts <olly@survex.com>

	* src/datain.c: Add missing include of date.h.

Wed Oct 06 00:48:28 GMT 2010  Olly Betts <olly@survex.com>

	* src/date.c,src/date.h: Add files for date handling.

Tue Oct 05 12:48:19 GMT 2010  Olly Betts <olly@survex.com>

	* src/gla-gl.cc,src/gla.h: Check whether blobs and crosses actually
	  render correctly as points/point sprites, and if they don't, fall
	  back to drawing them with lines.

Tue Oct 05 10:53:56 GMT 2010  Olly Betts <olly@survex.com>

	* src/gla-gl.cc,src/gla.h: Cache the best method for drawing blobs
	  and crosses, and recheck automatically if the graphics hardware
	  or drivers are changed or upgraded.

Mon Oct 04 11:18:22 GMT 2010  Olly Betts <olly@survex.com>

	* src/gla-gl.cc: Add \n to commented out debug message.

Mon Oct 04 09:58:17 GMT 2010  Olly Betts <olly@survex.com>

	* doc/index.htm.in,doc/manual.sgml,doc/survex.ent,lib/print.ini,
	  src/printwx.cc,survex.iss.in: Use http://survex.com/ rather than
	  http://www.survex.com/ - the former is the canonical name and
	  www.survex.com just redirects.

Mon Oct 04 09:46:24 GMT 2010  Olly Betts <olly@survex.com>

	* src/mainfrm.cc: Don't offer "All files" wildcard in presentation save
	  dialog.

Mon Oct 04 08:19:40 GMT 2010  Olly Betts <olly@survex.com>

	* src/gla-gl.cc: Pass GL_TRUE to OpenGL functions, rather than true.

Sun Oct 03 06:46:03 GMT 2010  Olly Betts <olly@survex.com>

	* src/gfxcore.cc,src/gla-gl.cc,src/gla.h: Use double instead of Double
	  in cases where the value isn't being passed to OpenGL.

Sun Aug 22 13:30:54 GMT 2010  Olly Betts <olly@survex.com>

	* src/gla-gl.cc: If we aren't using GL_POINTS for blobs, draw them
	  using a series of abutting lines rather than with gluDisk which
	  is faster and gives a consistent shape.

Sat Aug 21 14:33:54 GMT 2010  Olly Betts <olly@survex.com>

	* src/gla-gl.cc: Fix another use of GL_POINT_SIZE_RANGE to
	  GL_SMOOTH_POINT_SIZE_RANGE.

Sat Aug 21 14:30:56 GMT 2010  Olly Betts <olly@survex.com>

	* src/gla-gl.cc: Fix non-USE_FNT case to work again (it's limited to
	  ISO-8859-1 characters though).

Sat Aug 21 13:31:17 GMT 2010  Olly Betts <olly@survex.com>

	* src/gla-gl.cc: Use GL_SMOOTH_POINT_SIZE_RANGE and
	  GL_SMOOTH_POINT_SIZE_GRANULARITY instead of GL_POINT_SIZE_RANGE and
	  GL_POINT_SIZE_GRANULARITY (unless they aren't defined) as the latter
	  two are deprecated in OpenGL >= 1.2.  If GL_ALIASED_POINT_SIZE_RANGE
	  is available (OpenGL >= 1.2 again) then report its value in the
	  about box.

Fri Aug 20 12:26:40 GMT 2010  Olly Betts <olly@survex.com>

	* doc/3dformat.htm,lib/messages.txt,src/,tests/: New v7 of .3d format
	  which stores survey dates as number of days since Jan 1st 1900, so
	  we now support dates from 1900-2078 (rather than 1970-2037) with a
	  smaller file size.  The img API is now versioned - you can select
	  the new "version 1" by compiling with -DIMG_API_VERSION=1, which
	  gives the survey dates in days in days1 and days2 instead of as
	  time_t values in date1 and date2.  Fixes ticket#14.

Fri Aug 20 12:12:54 GMT 2010  Olly Betts <olly@survex.com>

	* src/printwx.cc: Remove unused '#include <time.h>'.

Fri Aug 20 12:10:55 GMT 2010  Olly Betts <olly@survex.com>

	* src/avenprcore.cc: Remove unused '#include <time.h>'.

Fri Aug 20 10:10:05 GMT 2010  Olly Betts <olly@survex.com>

	* src/export.cc: Explicit #include <time.h> for strftime().

Wed Aug 18 13:59:30 GMT 2010  Olly Betts <olly@survex.com>

	* src/osdepend.h: Remove workaround for DOS Turbo C compiler.

Wed Aug 18 02:03:39 GMT 2010  Olly Betts <olly@survex.com>

	* buildmacosx.sh,configure.in,lib/Info.plist.in: Make buildmacosx.sh
	  work.

Tue Aug 17 01:43:24 GMT 2010  Olly Betts <olly@survex.com>

	* src/gfxcore.h: "using svx::Point;" gives an error, so use a macro
	  instead.

Wed Aug 04 03:27:22 GMT 2010  Olly Betts <olly@survex.com>

	* src/img.c: Fix cast in get16() to be to short not long.

Wed Aug 04 02:32:16 GMT 2010  Olly Betts <olly@survex.com>

	* src/cavernlog.cc,src/cavernlog.h: "Rerun" -> "Reprocess" to follow
	  terminology in manual, etc.  Fixes ticket#15.

Wed Jul 28 17:06:49 GMT 2010  Olly Betts <olly@survex.com>

	* tests/: Most tests weren't actually running and testcases (looks like
	  a sh portability issue).  Fixed, and fortunately all tests still
	  pass.

Mon Jul 26 12:30:43 GMT 2010  Olly Betts <olly@survex.com>

	* doc/manual.sgml: Fix typo "of" -> "on".

Mon Jul 26 11:59:59 GMT 2010  Olly Betts <olly@survex.com>

	* NEWS,configure.in: Update for 1.1.14.

Mon Jul 26 11:53:01 GMT 2010  Olly Betts <olly@survex.com>

	* lib/messages.txt,src/: Remove things we no longer need now we've
	  dropped support for RISC OS and DOS.

Mon Jul 26 11:19:40 GMT 2010  Olly Betts <olly@survex.com>

	* src/cmdline.c: Remove reference to MSDOS.

Mon Jul 26 10:23:07 GMT 2010  Olly Betts <olly@survex.com>

	* src/: Strip out "Far" and "Huge" which we no longer need now that
	  DOS memory models are no longer relevant.

Mon Jul 26 09:57:37 GMT 2010  Olly Betts <olly@survex.com>

	* configure.in: No need for AC_PROG_MAKE_SET when using automake.

Mon Jul 26 09:48:10 GMT 2010  Olly Betts <olly@survex.com>

	* configure.in,src/useful.h: On little-endian architectures, make
	  get16() and get32() inline functions, rather than macros which use 
	  a global variable.

Mon Jul 26 09:31:14 GMT 2010  Olly Betts <olly@survex.com>

	* src/useful.c: Remove commented out code.

Mon Jul 26 09:19:19 GMT 2010  Olly Betts <olly@survex.com>

	* configure.in,src/img.c,src/useful.c,src/useful.h: Use AC_TYPE_INT16_T
	  and AC_TYPE_INT32_T instead of home-brew equivalents.

Mon Jul 26 08:40:43 GMT 2010  Olly Betts <olly@survex.com>

	* src/listpos.c: In "Station X referred to just once, with an explicit
	  prefix - typo?" warning, give file and linenumber where the *equate
	  occurred.

Mon Jul 26 08:37:46 GMT 2010  Olly Betts <olly@survex.com>

	* src/readval.c: Fix comment typo.

Mon Jul 26 08:29:41 GMT 2010  Olly Betts <olly@survex.com>

	* src/listpos.c: In "Station X referred to by *entrance or *export but
	  never used" warning, give file and linenumber where the *entrance or
	  *export occurred.

Mon Jul 26 07:44:26 GMT 2010  Olly Betts <olly@survex.com>

	* src/aventreectrl.cc: Fix double-click handling for survey tree on
	  wxMSW >= 2.8.11.

Mon Jul 26 07:25:59 GMT 2010  Olly Betts <olly@survex.com>

	* src/mainfrm.cc: Stop passing wxNO_FULL_REPAINT_ON_RESIZE as it is 0
	  on all versions of wxWidgets we support (i.e. 2.6 and later).

Mon Jul 26 07:21:35 GMT 2010  Olly Betts <olly@survex.com>

	* INSTALL,src/: Restore compatibility with wxWidgets 2.6.

Mon Jul 26 06:29:03 GMT 2010  Olly Betts <olly@survex.com>

	* src/netskel.c: In "Unused fixed point" warning, give file and
	  linenumber where the "*fix" occurred.

Mon Jul 26 06:24:35 GMT 2010  Olly Betts <olly@survex.com>

	* src/cavernlog.cc: Fix highlighting of links in CavernLog window to
	  highlight just <file>:<line> (and not the ': ' after), and to make
	  the title for the terminal the warning/error message.  Make the
	  checking stricter by checking that the linenumber is a number, to
	  avoid false positives.

Mon Jul 26 04:48:12 GMT 2010  Olly Betts <olly@survex.com>

	* Revert this change, as it appears wxMotif does support wxGLCanvas:
	* doc/manual.sgml: wxMotif apparently doesn't support wxGLCanvas, which
	  is required by Aven in 1.1.x, so remove mention of Motif from manual.

Mon Jul 26 03:24:38 GMT 2010  Olly Betts <olly@survex.com>

	* src/: Add "Rerun" and "OK" buttons to the CavernLog window (as
	  appropriate).  (Addition of "OK" button fixes ticket#13).  Fix up
	  handling of splitter window to fix poor handling of various cases.

Sun Jul 25 15:32:42 GMT 2010  Olly Betts <olly@survex.com>

	* src/mainfrm.cc,src/mainfrm.h: Clean up code which sorts out loading
	  a file (and processing it first if necessary).

Sun Jul 25 07:20:05 GMT 2010  Olly Betts <olly@survex.com>

	* src/cavernlog.h: Fix filename in comment at top.

Sun Jul 25 07:17:20 GMT 2010  Olly Betts <olly@survex.com>

	* src/cavernlog.cc: Don't double escape the contents of href and target
	  in links in the log.

Sun Jul 25 06:32:24 GMT 2010  Olly Betts <olly@survex.com>

	* src/cavernlog.cc: Remove commented out calls to set the input
	  encoding of the HTML parser - we now always escape non-ASCII
	  characters as HTML entities.

Fri Jul 23 14:15:25 GMT 2010  Olly Betts <olly@survex.com>

	* src/cavernlog.h: Improve doc comment for process() method.

Fri Jul 23 12:38:43 GMT 2010  Olly Betts <olly@survex.com>

	* src/printwx.cc,src/printwx.h: Don't compile in the preview code when
	  we disable the preview feature.

Fri Jul 23 12:15:31 GMT 2010  Olly Betts <olly@survex.com>

	* src/printwx.cc: The Gnome print dialog has its own preview window
	  so suppress ours if using the Gnome one.

Fri Jul 23 11:21:52 GMT 2010  Olly Betts <olly@survex.com>

	* configure.in: Update the wx-config probing code - wxmac-config etc
	  aren't present with newer wxWidgets versions.

Fri Jul 23 05:55:37 GMT 2010  Olly Betts <olly@survex.com>

	* buildmacosx.sh: Update to use WX_CONFIG not WXCONFIG.  Update to
	  use a Unicode build.  If building a private wx, use wx 2.8.11 not
	  2.7.0-1 (and don't replace carbon-glcanvas.cpp with our own version).

Sat Jul 10 12:15:23 GMT 2010  Olly Betts <olly@survex.com>

	* src/cavernlog.cc: Set the select timeout before calling wxYield()
	  when waiting for output from cavern to 0.1s instead of 0.00001s to
	  avoid yielding excessively on slower machines where this is likely
	  to really slow things down.  Call Scroll() only once per line in
	  the case where we are updating the scrollbar position.  Call
	  Update() instead of wxYield() after each line, since that's enough
	  to get the window updated.  Remove unused assignment "ch = left;"
	  at end of loop.

Fri Jul 09 14:42:47 GMT 2010  Olly Betts <olly@survex.com>

	* configure.in: Link aven with -lGLU which SuSE Linux needs.

Fri Jul 09 14:31:39 GMT 2010  Olly Betts <olly@survex.com>

	* src/mainfrm.cc: Highlight stations matching any current search when a
	  file is loaded.  (ticket#9)

Thu Jul 01 12:20:58 GMT 2010  Olly Betts <olly@survex.com>

	* survex.iss.in: Clean up comments from over-enthusiastic search and
	  replace which modified comments as well as code.

Thu Jul 01 10:15:06 GMT 2010  Olly Betts <olly@survex.com>

	* src/gfxcore.h: Work around Mac OS X polluting the global namespace
	  with a "Point" class.

Thu Jul 01 10:10:45 GMT 2010  Olly Betts <olly@survex.com>

	* src/Makefile.am: Remove FIXME which has already been resolved.

Fri Jun 18 11:04:35 GMT 2010  Olly Betts <olly@survex.com>

	* doc/manual.sgml: wxMotif apparently doesn't support wxGLCanvas, which
	  is required by Aven in 1.1.x, so remove mention of Motif from manual.

Fri Jun 18 03:03:55 GMT 2010  Olly Betts <olly@survex.com>

	* doc/manual.sgml,src/aventreectrl.cc,src/gfxcore.cc,src/mainfrm.h:
	  Correctly capitalise "GTK".

Fri Jun 18 02:58:06 GMT 2010  Olly Betts <olly@survex.com>

	* doc/manual.sgml: Note that on Linux we only regularly test builds
	  with the GTK+ version (change taken from 1.0).

Wed Jun 16 04:44:26 GMT 2010  Olly Betts <olly@survex.com>

	* doc/Makefile.am: Use stampfile to stop unwanted rebuilds of the HTML
	  version of the manual.

Wed Jun 16 02:59:48 GMT 2010  Olly Betts <olly@survex.com>

	* configure.in: Only ask for core, gl, and html wx libs to avoid
	  linking to a load of others we don't use.

Tue Jun 15 17:01:41 GMT 2010  Olly Betts <olly@survex.com>

	* INSTALL: Update.

Tue Jun 15 16:53:28 GMT 2010  Olly Betts <olly@survex.com>

	* src/aven.cc: Fix to work with wxWidgets 2.6 too.

Tue Jun 15 15:38:49 GMT 2010  Olly Betts <olly@survex.com>

	* lib/survex-aven.desktop,lib/survex-svxedit.desktop: Merge in .desktop
	  file updates from 1.0.39.1-4 Debian package.

Tue Jun 15 14:40:04 GMT 2010  Olly Betts <olly@survex.com>

	* doc/Makefile.am: Fix lingering references to @DOCS_OTHER@.

Tue Jun 15 14:32:55 GMT 2010  Olly Betts <olly@survex.com>

	* NEWS: Update from ChangeLog.

Tue Jun 15 14:09:29 GMT 2010  Olly Betts <olly@survex.com>

	* Makefile.am,configure.in,doc/Makefile.am,make_release: Scrap the
	  "alternative manual formats" zip file - people will generally just
	  want one of them, so downloading several together isn't very useful.
	  Replace PostScript version of manual with a PDF version (more
	  compact and more people will have software to read PDF).  Don't
	  generate RTF format by default as PDF is more useful if you want
	  a formatted version to print.

Tue Jun 15 13:36:30 GMT 2010  Olly Betts <olly@survex.com>

	* doc/manual.sgml: Merge the "Contributing" section into the "Mailing
	  List" section.

Tue Jun 15 12:57:13 GMT 2010  Olly Betts <olly@survex.com>

	* Makefile.am,make_release: Just produce a zip file with the
	  alternative manual formats - a self-extracting .exe is harder to
	  use on other platforms, and most people have a zip file extractor
	  installed.

Tue Jun 15 12:36:13 GMT 2010  Olly Betts <olly@survex.com>

	* survex.spec.in: Update survex.com URLs to drop "www.".  Update
	  wxGTK dependency to >= 2.6.0.  Reenable "BuildRequires:" as
	  the issue with building the package on Debian is no longer
	  relevant.

Tue Jun 15 12:35:19 GMT 2010  Olly Betts <olly@survex.com>

	* doc/manual.sgml: Update (C) years.  "MacOS X" -> "Mac OS X".

Tue Jun 15 12:13:42 GMT 2010  Olly Betts <olly@survex.com>

	* doc/manual.sgml: Remove out of date postal addresses - we can
	  probably safely assume people have email these days.  Direct
	  people to the mailing list since they are likely to get a
	  quicker response rather than mailing individuals.  Remove
	  mention of a paper mailing list.  Remove mention of sending
	  us a floppy (!) or blank CDR to get a version as I can't recall
	  the last time I gave someone a copy on physical media.

Tue Jun 15 11:22:56 GMT 2010  Olly Betts <olly@survex.com>

	* Makefile.am,make_release: I can't persuade rpmbuild to work sanely,
	  and people can just as easily build binary RPMs from the source
	  tarball as from the srpm, so just remove the rpm target from the
	  makefile and code which uses it from make_release - it's less to
	  have to maintain too.

Tue Jun 15 10:59:12 GMT 2010  Olly Betts <olly@survex.com>

	* make_release: Use "set -e" rather than checking the exit codes of
	  commands.  -t no longer disables targets - set mk to do that.

Tue Jun 15 09:41:11 GMT 2010  Olly Betts <olly@survex.com>

	* make_release: Fix defaulting of list of things to do.

Tue Jun 15 09:12:00 GMT 2010  Olly Betts <olly@survex.com>

	* src/gdtconvert: Add "Generated" comment to output file.

Tue Jun 15 09:10:02 GMT 2010  Olly Betts <olly@survex.com>

	* src/gdtconvert: Add GPL license boilerplate.

Tue Jun 15 08:53:28 GMT 2010  Olly Betts <olly@survex.com>

	* src/gettexttomsg.pl,src/wx.h: Add GPL boilerplate to files which were
	  missing it.

Tue Jun 15 08:46:28 GMT 2010  Olly Betts <olly@survex.com>

	* src/: Update FSF address in licence notices.

Tue Jun 15 08:06:09 GMT 2010  Olly Betts <olly@survex.com>

	* src/guicontrol.cc: Allow "Toggle Fullscreen" to work even if no
	  survey is loaded now that we persist the window size between
	  invocations.

Tue Jun 15 08:03:53 GMT 2010  Olly Betts <olly@survex.com>

	* src/gla-gl.cc: Use GL_BLEND rather than GL_ALPHA to work better with
	  anti-aliased TXF files.

Tue Jun 15 07:59:09 GMT 2010  Olly Betts <olly@survex.com>

	* src/fnt.cc: Use font size from txf file rather than trying to
	  calculate it from the texture fragment sizes.

Tue Jun 15 07:48:13 GMT 2010  Olly Betts <olly@survex.com>

	* lib/Makefile.am,lib/TexFont.h,lib/gentexfont.c: Generate aven.txf with
	  afm2txf.pl instead of gentexfont because gentexfont's licence doesn't
	  allow distribution of modified versions.

Tue Jun 15 07:43:48 GMT 2010  Olly Betts <olly@survex.com>

	* lib/afm2txf.pl: Add support for -o option to specify output .txf
	  file.

Tue Jun 15 07:10:16 GMT 2010  Olly Betts <olly@survex.com>

	* lib/afm2txf.pl: Sanitise $FONT to ensure it doesn't contain a '/'.
	  Remove the temporary .ppm file at the end.

Tue Jun 15 06:13:30 GMT 2010  Olly Betts <olly@survex.com>

	* lib/afm2txf.pl: Fix alignment of characters, backported from PLIB
	  SVN.

Tue Jun 15 05:05:05 GMT 2010  Olly Betts <olly@survex.com>

	* lib/afm2txf.pl: Quote $FONT when passing to external commands.

Tue Jun 15 04:24:33 GMT 2010  Olly Betts <olly@survex.com>

	* lib/afm2txf.pl: Change character 96 from "grave" to "quoteleft".

Tue Jun 15 04:22:59 GMT 2010  Olly Betts <olly@survex.com>

	* lib/afm2txf.pl: Extend to cover ISO-8859-1, not just ASCII.

Tue Jun 15 04:08:34 GMT 2010  Olly Betts <olly@survex.com>

	* lib/afm2txf.pl: Clean up trailing whitespace.

Tue Jun 15 04:02:40 GMT 2010  Olly Betts <olly@survex.com>

	* lib/afm2txf.pl: Add GPL script for creating txf files.

Mon Jun 14 06:33:11 GMT 2010  Olly Betts <olly@survex.com>

	* lib/splash.png: Remove now unused graphical splash screen (it has
	  hardcoded (C) details, which wasn't a good approach).

Mon Jun 14 05:20:44 GMT 2010  Olly Betts <olly@survex.com>

	* src/fnt.cc: Handle the left bearing and character width correctly.

Mon Jun 14 04:44:22 GMT 2010  Olly Betts <olly@survex.com>

	* src/fnt.cc: Change back to not using GL_COLOR_INDEX, but with still
	  being able to set the font texture from a byte array.

Mon Jun 14 04:23:22 GMT 2010  Olly Betts <olly@survex.com>

	* src/fnt.h,src/gla-gl.cc: Pass the length of the string to
	  fntTexFont::puts() rather than recalculating it inside the
	  method.

Sun Jun 13 12:57:08 GMT 2010  Olly Betts <olly@survex.com>

	* src/mainfrm.cc: Fix switching to and from the CavernLogWindow pane
	  to use wxSplitterWindow::ReplaceWindow() which fixes various issues
	  with sizing and resizing of the panes.

Sun Jun 13 12:23:23 GMT 2010  Olly Betts <olly@survex.com>

	* src/: Add wmsg_cfgpth() which caches the result of msg_cfgpth() as
	  a wxString.

Sun Jun 13 06:57:07 GMT 2010  Olly Betts <olly@survex.com>

	* src/cavernlog.cc,src/gla-gl.cc,src/mainfrm.cc: wxString::fn_str() on
	  wxmsw returns a wide string, which doesn't work with fopen(), etc, so
	  call char_str() instead for now.

Sun Jun 13 05:41:30 GMT 2010  Olly Betts <olly@survex.com>

	* src/printwx.cc: Use wxString::FromAscii() for the units on the scale
	  bar which we know to be ASCII.  No need to use msgPerm() for a
	  message we assign to a wxString.

Sun Jun 13 04:44:30 GMT 2010  Olly Betts <olly@survex.com>

	* src/mainfrm.cc,src/printwx.cc: Use wxFileName::SplitPath() instead of
	  baseleaf_from_fnm().

Sun Jun 13 00:57:11 GMT 2010  Olly Betts <olly@survex.com>

	* src/export.cc,src/gfxcore.cc: wxString::fn_str() on wxmsw returns
	  a wide string, which doesn't work with fopen(), etc, so call
	  char_str() instead for now.

Sat Jun 12 15:07:54 GMT 2010  Olly Betts <olly@survex.com>

	* src/aven.cc: We can rely on our message catalog being UTF-8 so use
	  wxString::FromUTF8() instead of wxConvUTF8.

Sat Jun 12 14:26:32 GMT 2010  Olly Betts <olly@survex.com>

	* src/gfxcore.cc: Use wxString::FromAscii() to convert date to
	  wxString.

Sun Jun 06 09:36:06 GMT 2010  Olly Betts <olly@survex.com>

	* src/Makefile.am: Use wx-config's --rescomp option to get the command
	  and options needed to turn .rc files into object files.

Fri Jun 04 15:32:27 GMT 2010  Olly Betts <olly@survex.com>

	* survex.iss.in: Specify "LZMANumFastBytes=273" which shaves a small
	  amount of the installer size.  Specify "DisableWelcomePage=yes"
	  which is apparently in line with what other modern installers do.

Fri Jun 04 14:32:04 GMT 2010  Olly Betts <olly@survex.com>

	* configure.in,make_release,make_release.in: We no longer need VERSION
	  in make_release, so no need to generate it from configure.

Fri Jun 04 14:00:58 GMT 2010  Olly Betts <olly@survex.com>

	* Makefile.am,xvfb-run: We no longer need an X display to run ISCC
	  under Wine, so just run wine directly and removed version of
	  Debian's xvfb-run script.
	* make_release.in: Pass variables to configure on the command line
	  rather than in the enviornment.  Running "make distcheck" no longer
	  fails extend.tst, so remove comment about that.  Use case rather
	  than expr to check what we've been asked to build.  Update to use
	  unicode wx-config script for wxmsw.  The wxmsw build spews warnings
	  about aliasing issues, so turn on -fno-strict-aliasing to avoid any
	  potential bugs from that.  Enable -Werror for the wxmsw build.
	* Makefile.am: Update list of wxstd.mo files we package for wxmsw
	  (add pt and sk) and where we copy them from.  Copy the unofficial
	  InnoSetup i18n files (.isl) from lib.

Fri Jun 04 13:40:35 GMT 2010  Olly Betts <olly@survex.com>

	* doc/HACKING.htm: Update InnoSetup info.

Fri Jun 04 13:07:01 GMT 2010  Olly Betts <olly@survex.com>

	* survex.iss.in: Update for InnoSetup 5.3.9.
	* lib/English_GB.isl,lib/Romanian-7-5.1.11.isl: Check in the unofficial
	  i18n files for InnoSetup which we use.

Fri Jun 04 13:05:18 GMT 2010  Olly Betts <olly@survex.com>

	* src/Makefile.am: Update path to wx RC file.

Fri Jun 04 12:44:39 GMT 2010  Olly Betts <olly@survex.com>

	* src/mainfrm.cc: Explicitly construct temporary wxString() which
	  is needed to avoid overload ambiguity under __WXMSW__.

Fri Jun 04 12:41:59 GMT 2010  Olly Betts <olly@survex.com>

	* src/cavernlog.cc: Add missing wxT() to string and character
	  constants only used in __WXMSW__ build.

Fri Jun 04 12:19:18 GMT 2010  Olly Betts <olly@survex.com>

	* src/aven.cc: wxWidgets now has a Slovak translation, so remove the
	  kludge to substitute Czech if Slovak isn't found.

Fri Jun 04 05:08:14 GMT 2010  Olly Betts <olly@survex.com>

	* src/aboutdlg.cc: Fix character constant to be a string constant when
	  building under WXMSW.

Thu Jun 03 13:53:57 GMT 2010  Olly Betts <olly@survex.com>

	* NEWS: Update from ChangeLog for 1.1.13.

Thu Jun 03 12:25:14 GMT 2010  Olly Betts <olly@survex.com>

	* Makefile.am,configure.in,debian/Makefile.am,debian/changelog: Remove
	  .deb building machinery from upstream Makefile.

Thu Jun 03 12:14:16 GMT 2010  Olly Betts <olly@survex.com>

	* make_release.in: Remove ancient workaround for getting wine to work.
	  Remove .deb building machinery.  Reenable distcheck to see if the
	  problem with extend.tst has gone away.  Update mingw cross-building
	  machinery.

Wed Jun 02 13:30:28 GMT 2010  Olly Betts <olly@survex.com>

	* configure.in,doc/GPL.htm,doc/index.htm.in: Remove HTML version of GPL
	  - just link to the FSF's page.

Wed Jun 02 13:26:55 GMT 2010  Olly Betts <olly@survex.com>

	* configure.in,make_release,make_release.in,update-debcl.pl: Use dch to
	  update debian/changelog.

Wed Jun 02 12:59:33 GMT 2010  Olly Betts <olly@survex.com>

	* configure.in,doc/Makefile.am,doc/cl2html.pl,doc/index.htm.in: Stop
	  generating an HTML version of the ChangeLog - it's too low level to
	  be of interest to non-developers, and developers can look at the
	  source code.

Wed Jun 02 09:38:25 GMT 2010  Olly Betts <olly@survex.com>

	* src/cavernlog.cc: Whitespace tweaks.

Wed Jun 02 09:28:37 GMT 2010  Olly Betts <olly@survex.com>

	* src/aboutdlg.cc,src/aboutdlg.h: Use standard button for "Copy" in
	  About dialog.  Change "OK" button to "Close" since nothing is being
	  confirmed by clicking it.  Call "Flush()" in wxTheClipboard to try
	  to make the copied text persist after aven is closed, though this
	  seems to currently do nothing on wxGTK at least.

Tue May 18 12:59:00 GMT 2010  Olly Betts <olly@survex.com>

	* doc/HACKING.htm: Note jadetex needed.
	  Note autoconf 2.64 works well.

Tue May 18 02:06:00 GMT 2010  Olly Betts <olly@survex.com>

	* src/fnt.cc: Remove now superfluous ().

Mon May 17 14:33:00 GMT 2010  Olly Betts <olly@survex.com>

	* debian/Makefile.am: Update EXTRA_DIST

Mon May 17 05:38:00 GMT 2010  Olly Betts <olly@survex.com>

	* src/cavernlog.cc: Fix small memory leak

Mon May 17 05:33:00 GMT 2010  Olly Betts <olly@survex.com>

	* src/img.c: Don't leak filename_opened member.

Mon May 17 05:13:00 GMT 2010  Olly Betts <olly@survex.com>

	* src/gfxcore.cc: Initialise all GfxCore's member variables so we
	  don't use them uninitialised.

Mon May 17 05:11:00 GMT 2010  Olly Betts <olly@survex.com>

	* src/gfxcore.h: Declare constants with enum rather than #define so
	  they automatically get allocated unique values, and so they show up
	  in the debugger.

Mon May 17 02:39:00 GMT 2010  Olly Betts <olly@survex.com>

	* src/fnt.cc: Make the map array static const

Mon May 17 02:30:00 GMT 2010  Olly Betts <olly@survex.com>

	* src/fnt.cc: Set the font texture with GL_COLOR_INDEX so we can
	  use a "byte format" font file without any translation, while a
	  "bitmap format" font file needs a temporary array half the size.

Mon May 17 00:56:00 GMT 2010  Olly Betts <olly@survex.com>

	* src/gfxcore.cc: Initialise 3 flags when we load a survey to avoid
	  using them potentially uninitialised.

Sun May 16 14:39:00 GMT 2010  Olly Betts <olly@survex.com>

	* src/mainfrm.cc: Fix cavern log window to behave if passed a .svx
	  file on the command line.

Sun May 16 14:27:00 GMT 2010  Olly Betts <olly@survex.com>

	* configure.in: Update copyright years.

Sun May 16 14:23:00 GMT 2010  Olly Betts <olly@survex.com>

	* configure.in, src/aboutdlg.cc, src/aboutdlg.h, src/aven.cc,
	  src/aven.h, src/avenprcore.cc, src/avenprcore.h,
	  src/cavernlog.cc, src/cavernlog.h, src/export.cc, src/fnt.h,
	  src/gfxcore.cc, src/gla-gl.cc, src/gla.h, src/guicontrol.cc,
	  src/log.cc, src/mainfrm.cc, src/mainfrm.h, src/namecmp.h,
	  src/printwx.cc, src/printwx.h:
	  + Fix to build with a "unicode" build of wx.
	  + Add "Copy" button to the About dialog to copy the system info
	    to the clipboard.
	  + List OpenGL extensions last, since there are usually lots of
	    them with a modern gfx card.
	  + When processing survey data, auto-scroll the log window until
	    we've reported a warning or error.
	  + Put the survey data log window in a splitter in the standard
	    frame rather than having a separate frame for it.

Sat Apr 17 12:13:00 GMT 2010  Olly Betts <olly@survex.com>

	* src/aboutdlg.cc: Add case for "GTK+ >= 2.6".

Sat Apr 17 12:12:00 GMT 2010  Olly Betts <olly@survex.com>

	* src/aboutdlg.cc: Build string using preprocessor string
	  concatenation rather than runtime appending, where possible.

Sat Apr 17 12:00:00 GMT 2010  Olly Betts <olly@survex.com>

	* src/aboutdlg.cc: Update (C) date.

Sat Apr 17 11:59:00 GMT 2010  Olly Betts <olly@survex.com>

	* src/aboutdlg.cc, src/aboutdlg.h: Use a wxTimer instead of idle
	  events to avoid spinning on the CPU.

Sat Apr 17 11:41:00 GMT 2010  Olly Betts <olly@survex.com>

	* configure.in: New preferred env var for wx-config script is
	  WX_CONFIG.  WXCONFIG still supported for compatibility.

Tue Jul 28 08:16:00 GMT 2009  Olly Betts <olly@survex.com>

	* src/mainfrm.cc: The presentation filename now defaults to using
	  the basename of the currently loaded dataset, but we always prompt
	  before we first save with such a name.

Tue Jul 28 04:37:00 GMT 2009  Olly Betts <olly@survex.com>

	* configure.in: Add comment to explain why we call wx-config twice.

Tue Jul 28 04:36:00 GMT 2009  Olly Betts <olly@survex.com>

	* src/datain.c: Use fputs(m, f) instead of fprintf(f, m) in case m
	  contains '%' (m comes from the messages file, so this isn't
	  exploitable by sending someone a "bad" .svx or .3d file).

Mon Jul 27 03:29:00 GMT 2009  Olly Betts <olly@survex.com>

	* src/mainfrm.cc: Fix to open rather than save when doing "open
	  presentation" with wxmotif.

Thu Mar 05 01:45:00 GMT 2009  Olly Betts <olly@survex.com>

	* doc/3dformat.htm: Document that this is version 6 and when we
	  started to use it.

Mon Dec 15 10:34:00 GMT 2008  Olly Betts <olly@survex.com>

	* src/gla-gl.cc: When saving a screenshot, perform the vertical
	  flip of the image data in-place rather than using wxImage::Mirror()
	  which creates a whole new wxImage object.

Fri Dec 12 11:12:00 GMT 2008  Olly Betts <olly@survex.com>

	* src/cad3d.c, src/export.cc: Fix export to SVG when a label
	  contains a '%' character.

Fri Dec 12 06:30:00 GMT 2008  Olly Betts <olly@survex.com>

	* configure.in: Add AM_PROG_CC_C_O which newer autoreconf warns is
	  needed.

Fri Dec 12 06:28:00 GMT 2008  Olly Betts <olly@survex.com>

	* configure.in: Remove AC_SUBST of CRLIB and CROBJX which are no
	  longer set or used.

Fri Dec 12 06:03:00 GMT 2008  Olly Betts <olly@survex.com>

	* NEWS, buildmacosx.sh, configure.in, desc-aven.txt, doc/TODO.htm,
	  doc/manual.sgml, doc/survex.ent, lib/messages.txt,
	  src/aboutdlg.cc, src/aven.cc, src/aven.h, src/gfxcore.cc,
	  src/mainfrm.cc, src/printwx.cc, src/printwx.h, src/wx.h: Say
	  "wxWidgets" instead of "wxWindows" consistently.
	  Require wxWidgets 2.6.0 or newer - 2.4 is really old now.

Mon Mar 31 01:53:00 GMT 2008  Olly Betts <olly@survex.com>

	* doc/3dformat.htm: Update for v6 format from Mike McCombe

Fri Sep 07 18:29:00 GMT 2007  Olly Betts <olly@survex.com>

	* src/gla-gl.cc: Calling glGetError() resets the error state, so we
	  need to store the value in a variable rather than calling it twice!

Fri Sep 07 13:54:00 GMT 2007  Olly Betts <olly@survex.com>

	* src/gla-gl.cc: Add missing CHECK_GL_ERROR() calls and correct
	  some which had the wrong descriptions.
	  Use GL_POINT_SPRITE and GL_COORD_REPLACE instead of
	  GL_POINT_SPRITE_ARB and GL_COORD_REPLACE_ARB.  They have the same
	  numeric values, so the shorter (now official) names are better.

Fri Sep 07 13:31:00 GMT 2007  Olly Betts <olly@survex.com>

	* src/Makefile.am, src/gfxcore.cc, src/gfxcore.h, src/gla-gl.cc,
	  src/gla.h, src/matrix4.cc, src/matrix4.h, src/quaternion.cc,
	  src/quaternion.h: Just set the pan and tilt directly as OpenGL
	  rotations rather than messing around setting up and then decoding a
	  quaternion.  This fixes some glitches when tilting while looking
	  east, and eliminates 2 source files and 2 headers!

Sat Feb 10 13:56:00 GMT 2007  Olly Betts <olly@survex.com>

	* NEWS, configure.in, src/aven.cc, src/wx.h:
	  (Unix version): aven: Fix display of degree symbol in status bar and
	  messages with accented characters in.
	  (Mac OS X version): Require at least wxWidgets 2.5.1.

Sat Feb 10 13:46:00 GMT 2007  Olly Betts <olly@survex.com>

	* src/message.c: Test S_ISREG since that's what we use here

Sat Feb 10 13:37:00 GMT 2007  Olly Betts <olly@survex.com>

	* src/message.c: Always use utf-8 for aven on unix
<|MERGE_RESOLUTION|>--- conflicted
+++ resolved
@@ -1,4 +1,29 @@
-<<<<<<< HEAD
+Tue Mar 10 00:54:10 GMT 2015  Olly Betts <olly@survex.com>
+
+	* lib/: Update source references and TRANSLATORS comments.
+
+Tue Mar 10 00:50:44 GMT 2015  Olly Betts <olly@survex.com>
+
+	* src/: Add more TRANSLATORS comments.
+
+Tue Mar 10 00:49:03 GMT 2015  Olly Betts <olly@survex.com>
+
+	* lib/pt.po,lib/pt_BR.po: Add missing "fuzzy" marker to two
+	  translations.
+
+Tue Mar 10 00:46:55 GMT 2015  Olly Betts <olly@survex.com>
+
+	* lib/id.po,lib/ru.po: Merge translation updates.
+
+Tue Mar 10 00:45:15 GMT 2015  Olly Betts <olly@survex.com>
+
+	* lib/launchpad-merge-po: Sync merging at blank lines between
+	  messages.
+
+Tue Mar 10 00:05:29 GMT 2015  Olly Betts <olly@survex.com>
+
+	* lib/: Update po files for new message.
+
 Sun Mar 08 13:20:00 GMT 2015  Olly Betts <olly@survex.com>
 
 	* NEWS: Update.
@@ -11,33 +36,6 @@
 
 	* src/gfxcore.cc: Remove unnecessary clamping when colouring by date or
 	  error, due to cut-and-pasting code from the colour by depth case.
-=======
-Tue Mar 10 00:54:10 GMT 2015  Olly Betts <olly@survex.com>
-
-	* lib/: Update source references and TRANSLATORS comments.
-
-Tue Mar 10 00:50:44 GMT 2015  Olly Betts <olly@survex.com>
-
-	* src/: Add more TRANSLATORS comments.
-
-Tue Mar 10 00:49:03 GMT 2015  Olly Betts <olly@survex.com>
-
-	* lib/pt.po,lib/pt_BR.po: Add missing "fuzzy" marker to two
-	  translations.
-
-Tue Mar 10 00:46:55 GMT 2015  Olly Betts <olly@survex.com>
-
-	* lib/id.po,lib/ru.po: Merge translation updates.
-
-Tue Mar 10 00:45:15 GMT 2015  Olly Betts <olly@survex.com>
-
-	* lib/launchpad-merge-po: Sync merging at blank lines between
-	  messages.
-
-Tue Mar 10 00:05:29 GMT 2015  Olly Betts <olly@survex.com>
-
-	* lib/: Update po files for new message.
->>>>>>> c6a54a89
 
 Sun Mar 08 09:35:59 GMT 2015  Olly Betts <olly@survex.com>
 
