#!/bin/sh
#
# Survex test suite - cavern tests
# Copyright (C) 1999-2004,2005,2006,2010,2012,2013,2014,2015,2016,2017 Olly Betts
#
# This program is free software; you can redistribute it and/or modify
# it under the terms of the GNU General Public License as published by
# the Free Software Foundation; either version 2 of the License, or
# (at your option) any later version.
#
# This program is distributed in the hope that it will be useful,
# but WITHOUT ANY WARRANTY; without even the implied warranty of
# MERCHANTABILITY or FITNESS FOR A PARTICULAR PURPOSE.  See the
# GNU General Public License for more details.
#
# You should have received a copy of the GNU General Public License
# along with this program; if not, write to the Free Software
# Foundation, Inc., 51 Franklin St, Fifth Floor, Boston, MA  02110-1301 USA

testdir=`echo $0 | sed 's!/[^/]*$!!' || echo '.'`

# allow us to run tests standalone more easily
: ${srcdir="$testdir"}

# force VERBOSE if we're run on a subset of tests
test -n "$*" && VERBOSE=1

test -x "$testdir"/../src/cavern || testdir=.

# Make testdir absolute, so we can cd before running cavern to get a consistent
# path in diagnostic messages.
testdir=`(cd "$testdir" && pwd)`

: ${CAVERN="$testdir"/../src/cavern}
: ${DIFFPOS="$testdir"/../src/diffpos}
: ${SURVEXPORT="$testdir"/../src/survexport}

: ${TESTS=${*:-"singlefix singlereffix oneleg midpoint noose cross firststn\
 deltastar deltastar2 bug3 calibrate_tape nosurvey2 cartesian cartesian2\
 lengthunits angleunits cmd_alias cmd_truncate cmd_case cmd_fix cmd_solve\
 cmd_entrance cmd_entrance_bad cmd_sd cmd_sd_bad cmd_fix_bad cmd_set\
 cmd_set_bad beginroot revcomplist break_replace_pfx bug0 bug1 bug2 bug4 bug5\
 expobug require export export2 includecomment\
 self_loop self_eq_loop reenterwarn cmd_default cmd_prefix cmd_prefix_bad\
 cmd_begin_bad cmd_equate_bad cmd_export_bad\
 singlefixerr singlereffixerr\
 begin_no_end end_no_begin end_no_begin_nest require_fail\
 exporterr1 exporterr2 exporterr3 exporterr4 exporterr5\
 exporterr1b exporterr2b exporterr3b exporterr6 exporterr6b\
 hanging_cpt badinc badinc2 badinc3 badinc4 nonexistent_file ONELEG\
 stnsurvey1 stnsurvey2\
 tapelessthandepth longname chinabug chinabug2\
 multinormal multinormignall multidiving multicylpolar multicartesian\
 multinosurv multinormalbad multibug\
 cmd_title cmd_titlebad cmd_dummy cmd_infer cmd_date cmd_datebad cmd_datebad2\
 cartes diving cylpolar normal normal_bad normignall nosurv cmd_flags\
 bad_cmd_flags plumb unusedstation exportnakedbegin oldestyle bugdz\
 baddatacylpolar badnewline badquantities imgoffbyone infereqtopofil 3sdfixbug\
 omitclino back back2 bad_back\
 notentranceorexport inferunknown inferexports bad_units_factor\
 bad_units_qlist\
 percent_gradient dotinsurvey leandroclino lowsd revdir gettokennullderef\
 nosurveyhanging cmd_solve_nothing cmd_solve_nothing_implicit\
 cmd_calibrate cmd_declination cmd_declination_auto cmd_declination_conv\
 lech level 2fixbug dot17 3dcorner\
 unconnected-bug\
 declination.dat ignore.dat backread.dat nomeasure.dat noteam.dat\
 fixfeet.mak\
 surfequate passage hanging_lrud equatenosuchstn surveytypo\
 skipafterbadomit passagebad badreadingdotplus badcalibrate calibrate_clino\
 badunits badbegin anonstn anonstnbad anonstnrev doubleinc reenterlots\
 cs csbad csbadsdfix csfeet cslonglat omitfixaroundsolve repeatreading\
<<<<<<< HEAD
 mixedeols utf8bom nonewlineateof suspectreadings quadrant_bearing\
=======
 mixedeols utf8bom nonewlineateof suspectreadings cmd_data_default\
>>>>>>> f9de21a6
"}}

# Test file stnsurvey3.svx missing: pos=fail # We exit before the error count.

LC_ALL=C
export LC_ALL
SURVEXLANG=en
export SURVEXLANG

vg_error=123
vg_log=$testdir/vg.log
if [ -n "$VALGRIND" ] ; then
  rm -f "$vg_log"
  CAVERN="$VALGRIND --log-file=$vg_log --error-exitcode=$vg_error $CAVERN"
  DIFFPOS="$VALGRIND --log-file=$vg_log --error-exitcode=$vg_error $DIFFPOS"
  SURVEXPORT="$VALGRIND --log-file=$vg_log --error-exitcode=$vg_error $SURVEXPORT"
fi

for file in $TESTS ; do
  case $file in
    nonexistent_file*|ONELEG)
      # ONELEG tests that we don't apply special handling to command line
      # arguments, only those in *include.
      realfile= ;;
    *.*) realfile=$file ;;
    *) realfile=$file.svx ;;
  esac

  if [ x"$file" = xONELEG ] && [ -f "ONELEG.SVX" ] ; then
    echo "Case insensitive filing system - skipping ONELEG testcase"
    continue
  fi

  if [ -n "$realfile" ] && [ ! -r "$realfile" ] ; then
    echo "Warning: don't know how to run test '$file' - skipping it"
    continue
  fi

  echo "$file"

  # how many warnings to expect
  warn=
  # how many errors to expect
  error=

  case $file in
    *.dat)
      # .dat files can't start with a comment.  All the current .dat tests
      # have the same settings.
      pos=yes
      warn=0
      ;;
    *.mak)
      # All the current .mak tests have the same settings.
      pos=yes
      warn=0
      ;;
    nonexistent_file*|ONELEG)
      # We exit before the error count.
      pos=fail
      ;;
    *)
      read header < "$realfile"
      set dummy $header
      while shift && [ -n "$1" ] ; do
	case $1 in
	  pos=*) pos=`expr "$1" : 'pos=\(.*\)'` ;;
	  warn=*) warn=`expr "$1" : 'warn=\(.*\)'` ;;
	  error=*) error=`expr "$1" : 'error=\(.*\)'` ;;
	esac
      done
      ;;
  esac

  basefile=$srcdir/$file
  case $file in
  *.*)
    input="./$file"
    basefile=`echo "$basefile"|sed 's/\.[^.]*$//'` ;;
  *)
    input="./$file.svx" ;;
  esac
  outfile=$basefile.out
  posfile=$basefile.pos
  dxffile=$basefile.dxf
  rm -f tmp.*
  pwd=`pwd`
  cd "$srcdir"
  srcdir=. $CAVERN "$input" --output="$pwd/tmp" > "$pwd/tmp.out"
  exitcode=$?
  cd "$pwd"
  test -n "$VERBOSE" && cat tmp.out
  if [ -n "$VALGRIND" ] ; then
    if [ $exitcode = "$vg_error" ] ; then
      cat "$vg_log"
      rm "$vg_log"
      exit 1
    fi
    rm "$vg_log"
  fi
  if test fail = "$pos" ; then
    # success gives 0, signal (128 + <signal number>)
    test $exitcode = 1 || exit 1
  else
    test $exitcode = 0 || exit 1
  fi
  if test -n "$warn" ; then
    w=`sed '$!d;s/^There were \([0-9]*\).*/\1/;s/^[^0-9].*$/0/' tmp.out`
    if test x"$w" != x"$warn" ; then
      test -n "$VERBOSE" && echo "Got $w warnings, expected $warn"
      exit 1
    fi
  fi
  if test -n "$error" ; then
    e=`sed '$!d;s/^There were .* and \([0-9][0-9]*\).*/\1/;s/^[^0-9].*$/0/' tmp.out`
    if test x"$e" != x"$error" ; then
      test -n "$VERBOSE" && echo "Got $e errors, expected $error"
      exit 1
    fi
  fi
  # Fail if nan, NaN, etc in output (which might be followed by m for metres or
  # s for seconds).
  if egrep -q '(^|[^A-Za-z0-9])nan[ms]?($|[^A-Za-z0-9])' tmp.out ; then
    echo "Not-a-number appears in output"
    exit 1
  fi

  case $pos in
  yes)
    if test -n "$VERBOSE" ; then
      $DIFFPOS "$posfile" tmp.3d
      exitcode=$?
    else
      $DIFFPOS "$posfile" tmp.3d > /dev/null
      exitcode=$?
    fi
    if [ -n "$VALGRIND" ] ; then
      if [ $exitcode = "$vg_error" ] ; then
	cat "$vg_log"
	rm "$vg_log"
	exit 1
      fi
      rm "$vg_log"
    fi
    [ "$exitcode" = 0 ] || exit 1
    ;;
  dxf)
    if test -n "$VERBOSE" ; then
      $SURVEXPORT --defaults --surface-legs tmp.3d tmp.dxf
      exitcode=$?
    else
      $SURVEXPORT --defaults --surface-legs tmp.3d tmp.dxf > /dev/null
      exitcode=$?
    fi
    if [ -n "$VALGRIND" ] ; then
      if [ $exitcode = "$vg_error" ] ; then
	cat "$vg_log"
	rm "$vg_log"
	exit 1
      fi
      rm "$vg_log"
    fi
    [ "$exitcode" = 0 ] || exit 1
    if test -n "$VERBOSE" ; then
      diff "$dxffile" tmp.dxf || exit 1
    else
      cmp -s "$dxffile" tmp.dxf || exit 1
    fi ;;
  no)
    test -f tmp.3d || exit 1 ;;
  fail)
    test -f tmp.3d && exit 1
    # Check that last line doesn't contains "Bug in program detected"
    case `tail -n 1 tmp.out` in
    *"Bug in program detected"*) exit 1 ;;
    esac ;;
  *)
    echo "Bad value for pos: '$pos'" ; exit 1 ;;
  esac

  if test -f "$outfile" ; then
    # Check output is as expected, working around Apple's stone-age sed.
    if test -n "$VERBOSE" ; then
      sed '1,/^Copyright/d;/^\(CPU \)*[Tt]ime used  *[0-9][0-9.]*s$/d;s!.*/src/\(cavern: \)!\1!' tmp.out|diff "$outfile" - || exit 1
    else
      sed '1,/^Copyright/d;/^\(CPU \)*[Tt]ime used  *[0-9][0-9.]*s$/d;s!.*/src/\(cavern: \)!\1!' tmp.out|cmp -s "$outfile" - || exit 1
    fi
  fi
  rm -f tmp.*
done
test -n "$VERBOSE" && echo "Test passed"
exit 0<|MERGE_RESOLUTION|>--- conflicted
+++ resolved
@@ -70,11 +70,8 @@
  skipafterbadomit passagebad badreadingdotplus badcalibrate calibrate_clino\
  badunits badbegin anonstn anonstnbad anonstnrev doubleinc reenterlots\
  cs csbad csbadsdfix csfeet cslonglat omitfixaroundsolve repeatreading\
-<<<<<<< HEAD
- mixedeols utf8bom nonewlineateof suspectreadings quadrant_bearing\
-=======
  mixedeols utf8bom nonewlineateof suspectreadings cmd_data_default\
->>>>>>> f9de21a6
+ quadrant_bearing\
 "}}
 
 # Test file stnsurvey3.svx missing: pos=fail # We exit before the error count.
