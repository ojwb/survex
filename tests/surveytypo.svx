--- conflicted
+++ resolved
@@ -1,19 +1,15 @@
-<<<<<<< HEAD
-; pos=fail warn=4 dummy=crlf
-=======
-; pos=fail dummycrprotection=
->>>>>>> b446f33b
-*begin gps
-*export 1
-*fix 1 66123.45 79123.45 123.45
-*end gps
-
-*begin cave
-*export 000
-
-000	001	05.55	038.0	-05.0
-
-*end cave
-
-; typo: gos should be gps
-*equate gos.1 cave.000
+; pos=fail warn=4 dummycrprotection=
+*begin gps
+*export 1
+*fix 1 66123.45 79123.45 123.45
+*end gps
+
+*begin cave
+*export 000
+
+000	001	05.55	038.0	-05.0
+
+*end cave
+
+; typo: gos should be gps
+*equate gos.1 cave.000